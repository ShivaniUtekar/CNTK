// SGD.cpp -- implements SGD with all bells and whistles, parallelization, randomization, etc.

#define _CRT_SECURE_NO_WARNINGS // "secure" CRT not available on all platforms  --add this at the top of all CPP files that give "function or variable may be unsafe" warnings

#include "Basics.h"
#include "SGD.h"
#include "NonlinearityNodes.h"          // for DropoutNode
#include "SpecialPurposeNodes.h"        // for SequenceWithSoftmaxNode
#include "DataReaderHelpers.h"
#include "MatrixQuantizerImpl.h"
#ifdef QUANTIZED_GRADIENT_AGGREGATION
#include "AllReduceDistGradAggregator.h"
#endif
#include "SimpleDistGradAggregator.h"
#include "ProgressTracing.h"

#include <map>
#include <set>

namespace Microsoft { namespace MSR { namespace CNTK {

using namespace std;

// =======================================================================
// class SGD
// =======================================================================

template SGD<float>::SGD(const ConfigParameters&);
template SGD<double>::SGD(const ConfigParameters&);
template SGD<float>::SGD(const ScriptableObjects::IConfigRecord&);
template SGD<double>::SGD(const ScriptableObjects::IConfigRecord&);

// -----------------------------------------------------------------------
// Train() -- perform a multi-epoch training end-to-end with checkpointing
// -----------------------------------------------------------------------

template <class ElemType>
void SGD<ElemType>::Train(function<ComputationNetworkPtr(DEVICEID_TYPE)> createNetworkFn, DEVICEID_TYPE deviceId,
                          IDataReader* trainSetDataReader,
                          IDataReader* validationSetDataReader,
                          const bool makeMode)
{
    // determine which epoch to start with, including recovering a checkpoint if any and 'makeMode' enabled
    int startEpoch = DetermineStartEpoch(makeMode);
    if (startEpoch == m_maxEpochs)
    {
        LOGPRINTF(stderr, "No further training is necessary.\n");
        return;
    }

    wstring modelFileName = GetModelNameForEpoch(int(startEpoch) - 1);
    bool loadNetworkFromCheckpoint = startEpoch >= 0;
    fprintf(stderr, "\n");
    if (loadNetworkFromCheckpoint)
        LOGPRINTF(stderr, "Starting from checkpoint. Loading network from '%ls'.\n", modelFileName.c_str());
    else
        LOGPRINTF(stderr, "Creating virgin network.\n");

    // create or load from checkpoint
    shared_ptr<ComputationNetwork> net = !loadNetworkFromCheckpoint ? createNetworkFn(deviceId) : ComputationNetwork::CreateFromFile<ElemType>(deviceId, modelFileName);

    // log the device we are computing on
    LOGPRINTF(stderr, "%s model with %d nodes", loadNetworkFromCheckpoint ? "Loaded" : "Created", (int)net->GetTotalNumberOfNodes());
    if (net->GetDeviceId() < 0)
        fprintf(stderr, " on CPU.\n");
    else
        fprintf(stderr, " on GPU %d.\n", (int) net->GetDeviceId());

    // TODO: BUGBUG: if not starting from checkpoint, need to synchronize initial model
    // strategy should be to run the initializer above on mpiRank==0, and then broadcast parameters.

    startEpoch = max(startEpoch, 0);
    m_needAdaptRegularization = false;

    // set tracing flags
<<<<<<< HEAD
    net->EnableNodeTracing(m_traceNodeNamesReal, m_traceNodeNamesCategory, m_traceNodeNamesSparse);
=======
    for (const auto& traceNodeName : m_traceNodeNamesReal)
        net->GetNodeFromName(traceNodeName)->EnableNodeTracing(/*isCategoryLabel=*/false);

    for (const auto& traceNodeName : m_traceNodeNamesCategory)
        net->GetNodeFromName(traceNodeName)->EnableNodeTracing(/*isCategoryLabel=*/true);
>>>>>>> 916497bf

    TrainOrAdaptModel(startEpoch, net, loadNetworkFromCheckpoint, net, nullptr, trainSetDataReader, validationSetDataReader);
}

// -----------------------------------------------------------------------
// Adapt() -- similar to Train(), but for purpose of adapting
// -----------------------------------------------------------------------

template <class ElemType>
void SGD<ElemType>::Adapt(wstring origModelFileName, wstring refNodeName,
                          IDataReader* trainSetDataReader,
                          IDataReader* validationSetDataReader,
                          const DEVICEID_TYPE deviceId, const bool makeMode)
{
    int startEpoch = DetermineStartEpoch(makeMode);
    if (startEpoch == m_maxEpochs)
    {
        LOGPRINTF(stderr, "No further training is necessary.\n");
        return;
    }

    ComputationNetworkPtr net;
    bool networkLoadedFromCheckpoint = false;
    if (startEpoch >= 0)
    {
        wstring modelFileName = GetModelNameForEpoch(int(startEpoch) - 1);
        LOGPRINTF(stderr, "Starting from checkpoint. Loading network from '%ls'.\n", modelFileName.c_str());
        net = ComputationNetwork::CreateFromFile<ElemType>(deviceId, modelFileName);
        networkLoadedFromCheckpoint = true;
    }
    else
    {
        LOGPRINTF(stderr, "Load Network From the original model file %ls.\n", origModelFileName.c_str());
        net = ComputationNetwork::CreateFromFile<ElemType>(deviceId, origModelFileName);
    }

    startEpoch = max(startEpoch, 0);

    ComputationNetworkPtr refNet;
    m_needAdaptRegularization = m_adaptationRegType != AdaptationRegType::None && m_adaptationRegWeight > 0;
    if (m_needAdaptRegularization)
    {
        LOGPRINTF(stderr, "Load reference Network From the original model file %ls.\n", origModelFileName.c_str());
        refNet = ComputationNetwork::CreateFromFile<ElemType>(deviceId, origModelFileName);
    }

    ComputationNodeBasePtr refNode;
    if (m_needAdaptRegularization && m_adaptationRegType == AdaptationRegType::KL)
    {
        LOGPRINTF(stderr, "Checking refNodeName %ls.\n", origModelFileName.c_str());
        if (refNodeName == L"")
            InvalidArgument("refNodeName does not exist and is needed when adaptationRegType is KL.");
        refNode = refNet->GetNodeFromName(refNodeName);
    }

    TrainOrAdaptModel(startEpoch, net, networkLoadedFromCheckpoint, refNet, refNode, trainSetDataReader, validationSetDataReader);
}

// -----------------------------------------------------------------------
// TrainOrAdaptModel() -- main training end-to-end, given a start model
// -----------------------------------------------------------------------

static double MomentumPerMB(double momentumPerSample, size_t minibatchSize);

template <class ElemType>
void SGD<ElemType>::TrainOrAdaptModel(int startEpoch, ComputationNetworkPtr net,
                                      bool networkLoadedFromCheckpoint,
                                      ComputationNetworkPtr refNet,
                                      ComputationNodeBasePtr refNode,
                                      IDataReader* trainSetDataReader,
                                      IDataReader* validationSetDataReader)
{
    let& featureNodes = net->FeatureNodes();
    let& labelNodes = net->LabelNodes();
    let& criterionNodes = GetTrainCriterionNodes(net);

    fprintf(stderr, "\n");
    LOGPRINTF(stderr, "Training criterion node(s):\n");
    for (const auto& node : criterionNodes)
<<<<<<< HEAD
        fprintf(stderr, "\t%ls = %ls\n", node->NodeName().c_str(), node->OperationName().c_str());
    if (criterionNodes.empty())
    {
        fprintf(stderr, "\t(none)\n");
        InvalidArgument("TrainOrAdaptModel: No criterion node was specified.");
=======
    {
        LOGPRINTF(stderr, "\t%ls = %ls\n", node->NodeName().c_str(), node->OperationName().c_str());
>>>>>>> 916497bf
    }

    // determine evaluationNodes from GetEvalCriterionNodes(), ensuring each criterion is only logged once
    std::vector<ComputationNodeBasePtr> evaluationNodes;
    {
        auto originalEvaluationNodes = GetEvalCriterionNodes(net);
        set<ComputationNodeBasePtr> criteriaLogged; // set to make sure we don't double-log criteria
        for (const auto& node : criterionNodes)
            criteriaLogged.insert(node);

        for (const auto& node : originalEvaluationNodes)
            if (criteriaLogged.insert(node).second)
                evaluationNodes.push_back(node);

        if (!evaluationNodes.empty())
        {
            fprintf(stderr, "\n");
            LOGPRINTF(stderr, "Evaluation criterion node(s):\n");
            fprintf(stderr, "\n");
            for (const auto& node : evaluationNodes)
            {
                LOGPRINTF(stderr, "\t%ls = %ls\n", node->NodeName().c_str(), node->OperationName().c_str());
            }
        }
    }

    std::vector<ComputationNodeBasePtr> additionalNodesToEvaluate;
    auto& outputNodes = net->OutputNodes();
    additionalNodesToEvaluate.insert(additionalNodesToEvaluate.end(), outputNodes.cbegin(), outputNodes.cend());

    auto preComputeNodesList = net->GetNodesRequiringPreComputation();
    additionalNodesToEvaluate.insert(additionalNodesToEvaluate.end(), preComputeNodesList.cbegin(), preComputeNodesList.cend());

    // allocate memory for forward and backward computation
    net->AllocateAllMatrices(evaluationNodes, additionalNodesToEvaluate, criterionNodes[0]);

    // get feature and label nodes into an array of matrices that will be passed to GetMinibatch()
    // TODO: instead, remember the nodes directly, to be able to handle both float and double nodes; current version will crash for mixed networks
    StreamMinibatchInputs* inputMatrices = new StreamMinibatchInputs();
    // TODO: ^^ change to shared_ptr or unique_ptr
    for (size_t pass = 0; pass < 2; pass++)
    {
        auto& nodes = (pass == 0) ? featureNodes : labelNodes;
        for (const auto & node : nodes)
            (*inputMatrices).AddInputMatrix(node->NodeName(), node->ValuePtr());
    }

    // get hmm file for sequence training
    bool isSequenceTrainingCriterion = (criterionNodes[0]->OperationName() == L"SequenceWithSoftmax");
    if (isSequenceTrainingCriterion)
    {
        // SequenceWithSoftmaxNode<ElemType>* node = static_cast<SequenceWithSoftmaxNode<ElemType>*>(criterionNodes[0]);
        auto node = dynamic_pointer_cast<SequenceWithSoftmaxNode<ElemType>>(criterionNodes[0]);
        auto hmm = node->gethmm();
        trainSetDataReader->GetHmmData(hmm);
    }

    // used for KLD regularized adaptation. For all other adaptation techniques
    // use MEL to edit the model and using normal training algorithm
    // TODO: Should this be done in SGD::Adapt()?
    // TODO: Redo this leveraging that we now have shared_ptrs. It is probably even OK if both networks share feature nodes.
    // TODO: Then we can also share the MBLayout; which currently is copied by value.
    std::vector<ComputationNodeBasePtr> refFeatureNodes; // we keep the original network's features here
    if (m_needAdaptRegularization && m_adaptationRegType == AdaptationRegType::KL && refNode != nullptr)
    {
        refNet->InvalidateCompiledNetwork(); // prepare to re-compile
        // replace input nodes in ref network by input nodes of the main network
        refFeatureNodes.resize(featureNodes.size());
        for (size_t i = 0; i < featureNodes.size(); i++)
        {
            // we need to keep this info to undo this later
            // TODO: After the change to shared_ptrs, this may no longer be necessary.
            refFeatureNodes[i] = refNet->GetNodeFromName(featureNodes[i]->NodeName()); // remember so that we can restore them later
            refNet->ChangeNode(featureNodes[i]->NodeName(), featureNodes[i]);
        }
        //const_cast<MBLayoutPtr&>(refNet->GetMBLayoutPtrOfNetwork()) = net->GetMBLayoutPtrOfNetwork(); // WORKAROUND
        refNet->CompileNetwork();

        // allocate memory for forward computation
        refNet->AllocateAllMatrices({refNode}, {}, nullptr);
    }

    // initializing weights and gradient holder
    // only one criterion so far TODO: support multiple ones?
    auto& learnableNodes = net->LearnableParameterNodes(criterionNodes[0]);
    std::list<Matrix<ElemType>> smoothedGradients;

    for (auto nodeIter = learnableNodes.begin(); nodeIter != learnableNodes.end(); nodeIter++)
    {
        ComputationNodePtr node = dynamic_pointer_cast<ComputationNode<ElemType>>(*nodeIter);
        smoothedGradients.push_back(Matrix<ElemType>(node->Value().GetNumRows(),
                                                     node->Value().GetNumCols(),
                                                     net->GetDeviceId()));
    }

    double epochCriterion, avgCriterion, prevCriterion, lrControlCriterion;
    lrControlCriterion = epochCriterion = avgCriterion = prevCriterion = std::numeric_limits<double>::infinity();
    size_t epochsNotCountedInAvgCriterion = startEpoch % m_learnRateAdjustInterval;

    std::vector<double> epochEvalErrors(evaluationNodes.size(), std::numeric_limits<double>::infinity());

    std::vector<wstring> evalNodeNames;
    for (size_t i = 0; i < evaluationNodes.size(); i++)
        evalNodeNames.push_back(evaluationNodes[i]->NodeName());

    size_t totalSamplesSeen = 0;
    double learnRatePerSample = 0.5f / m_mbSize[startEpoch];

    double learningRateAdjustmentFactor = 1.0f;
    vector<double> prevLearnRates;
    prevLearnRates.resize(m_numPrevLearnRates);
    for (int i = 0; i < m_numPrevLearnRates; i++)
    {
        prevLearnRates[i] = -1.0;
    }

    if (GetParallelizationMethod() == ParallelizationMethod::DataParallelSGD)
    {
        InitDistGradAgg(evaluationNodes.size(), m_traceLevel);
    }
    else if (GetParallelizationMethod() == ParallelizationMethod::ModelAveragingSGD)
    {
        InitModelAggregationHandler(m_syncStatsTrace);
    }

    // precompute mean and invStdDev nodes and save initial model
    // When no precompute, only save if we did not load the model from a 
    // checkpoint but instead built it from a network description
    if (PreCompute(net, trainSetDataReader, featureNodes, labelNodes, inputMatrices) || !networkLoadedFromCheckpoint)
    {
        // Synchronize all ranks before writing the model to ensure that
        // everyone is done loading the model
        if (m_mpi != nullptr)
        {
            m_mpi->WaitAll();
        }

        // In case of parallel training only the main node should we saving the model to prevent
        // the parallel training nodes from colliding to write the same file
        if ((m_mpi == nullptr) || m_mpi->IsMainNode())
            net->Save(GetModelNameForEpoch(int(startEpoch) - 1));
    }

    bool learnRateInitialized = false;
    if (startEpoch > 0)
    {
        learnRateInitialized = LoadCheckPointInfo(startEpoch - 1,
                                                  /*out*/ totalSamplesSeen,
                                                  /*out*/ learnRatePerSample,
                                                  smoothedGradients,
                                                  /*out*/ prevCriterion,
                                                  /*out*/ m_prevChosenMinibatchSize);
        if (learnRateInitialized)
            prevLearnRates[startEpoch % m_numPrevLearnRates] = learnRatePerSample;
    }

    if (m_autoLearnRateSearchType == LearningRateSearchAlgorithm::AdjustAfterEpoch &&
        !learnRateInitialized && m_learningRatesParam.size() <= startEpoch)
    {
        InvalidArgument(
            "When using \"AdjustAfterEpoch\", there must either exist a checkpoint file, "
            "or an explicit learning rate must be specified in config for the starting epoch.");
    }

    unsigned long dropOutSeed = 1;
    double prevDropoutRate = 0;
    double prevNormalizationTimeConstant = 0;
    double prevNormalizationBlendTimeConstant = 0;

    bool learnRateReduced = false;

    // pass user config on memory allocation for convolution operations to the Network
    ComputationNetwork::SetMaxTempMemSizeForCNN(net, criterionNodes[0], m_maxTempMemSizeInSamplesForCNN);
    if (m_needAdaptRegularization && m_adaptationRegType == AdaptationRegType::KL && refNode)
    {
        ComputationNetwork::SetMaxTempMemSizeForCNN(refNet, refNode, m_maxTempMemSizeInSamplesForCNN);
    }

    // likewise for sequence training parameters
    if (isSequenceTrainingCriterion)
    {
        ComputationNetwork::SetSeqParam<ElemType>(net, criterionNodes[0], m_hSmoothingWeight, m_frameDropThresh, m_doReferenceAlign,
                                                  m_seqGammarCalcAMF, m_seqGammarCalcLMF, m_seqGammarCalcWP, m_seqGammarCalcbMMIFactor, m_seqGammarCalcUsesMBR);
    }

    // --- MAIN EPOCH LOOP
    for (int i = startEpoch; i < (int) m_maxEpochs; i++) // TODO: why is this an int, and not a size_t?
    {
        // Synchronize all ranks before proceeding to ensure that
        // rank 0 has finished writing the previous model file
        if (m_mpi != nullptr)
        {
            m_mpi->WaitAll();
        }

        Timer timer;
        timer.Start();

        // set dropout rate for this epoch
        ComputationNetwork::SetDropoutRate<ElemType>(net, criterionNodes[0], m_dropoutRates[i], prevDropoutRate, dropOutSeed);
        ComputationNetwork::SetBatchNormalizationTimeConstants<ElemType>(net, criterionNodes[0], 
                                                                         m_batchNormalizationTimeConstant[i], prevNormalizationTimeConstant,
                                                                         m_batchNormalizationBlendTimeConstant[i], prevNormalizationBlendTimeConstant);
        
        // learning rate adjustment
        if (m_autoLearnRateSearchType == LearningRateSearchAlgorithm::None || i < m_learningRatesParam.size())
        {
            // BUGBUG: GetNumParallelSequences() returns 1 under certain situations; it seems when restarting from checkpoint
            learnRatePerSample = GetLearningRatePerSample(i /*BUGBUG workaround:*/, trainSetDataReader->GetNumParallelSequences());
        }
        else if (m_autoLearnRateSearchType == LearningRateSearchAlgorithm::SearchBeforeEpoch)
        {
            double largestPrevLearnRatePerSample = prevLearnRates[0];
            for (int j = 1; j < m_numPrevLearnRates; j++)
            {
                largestPrevLearnRatePerSample = max(largestPrevLearnRatePerSample, prevLearnRates[j]);
            }

            // return a reasonable learning rate based on the initial minibatchSize
            double newLearningRatePerSample = SearchForBestLearnRate(net, refNet, refNode, i, learnRatePerSample,
                                                                     trainSetDataReader, featureNodes, labelNodes,
                                                                     criterionNodes, evaluationNodes, inputMatrices,
                                                                     learnableNodes, smoothedGradients,
                                                                     learnRateInitialized, largestPrevLearnRatePerSample);
            learningRateAdjustmentFactor = newLearningRatePerSample / learnRatePerSample;
            learnRatePerSample = newLearningRatePerSample;

            // save per sample learn rate to support changeable minibatchSize
            prevLearnRates[i % m_numPrevLearnRates] = learnRatePerSample;
        }

        learnRateInitialized = true;

        if (learnRatePerSample < m_minLearnRate)
        {
            LOGPRINTF(stderr, "Learn Rate Per Sample for Epoch[%d] = %.8g is less than minLearnRate %.8g. Training complete.\n",
                      i + 1, learnRatePerSample, m_minLearnRate);
            if (m_autoLearnRateSearchType != LearningRateSearchAlgorithm::None)
            {
                // In case of parallel training only the main node should we saving the model to prevent
                // the parallel training nodes from colliding to write the same file
                if ((m_mpi == nullptr) || m_mpi->IsMainNode())
                    net->Save(m_modelPath);
            }
            break;
        }

        size_t chosenMinibatchSize;
        size_t actualMinibatchSize;

        // Through the command line or config file the user can set minibatch sizes on a per epoch
        // basis for a set number of epochs.  For epochs after that point, m_mbSize.size(), either
        // we just keep using
        // the last minibatch size, or we use tuning to try and find a better one.
        if (m_autoAdjustMinibatch && i >= m_mbSize.size())
        {
            size_t numFramesToUseInSearch = m_numMiniBatch4LRSearch[i] * m_mbSize[i];
            if (m_epochSize != requestDataSize)
            {
                // ensure the numFramesToUseInSearch does not exceed the total number of frames in the epoch
                numFramesToUseInSearch = min(numFramesToUseInSearch, m_epochSize);
            }

            // Use tuning to try and find a better minibatch size
            chosenMinibatchSize = AdaptiveMinibatchSizing(net, refNet, refNode, i,
                                                          numFramesToUseInSearch,
                                                          trainSetDataReader, learnRatePerSample,
                                                          m_mbSize[i], featureNodes, labelNodes,
                                                          criterionNodes, evaluationNodes,
                                                          inputMatrices, learnableNodes,
                                                          smoothedGradients, learningRateAdjustmentFactor);
            m_prevChosenMinibatchSize = chosenMinibatchSize;
        }
        else
        {
            // use the explicitly set minibatch size
            chosenMinibatchSize = m_mbSize[i];
        }

        actualMinibatchSize = FixUpEffectiveMBSize(chosenMinibatchSize /*BUGBUG workaround:*/, trainSetDataReader->GetNumParallelSequences());

        double momentumPerSample = GetMomentumPerSample(i /*BUGBUG workaround:*/, trainSetDataReader->GetNumParallelSequences());
        // time constant = number of samples after which a contribution has been reduced to e^-1
        double momentumAsTimeConstant = momentumPerSample == 0.0 ? 0.0
                                                                 : momentumPerSample >= 1.0 ? 0.0
                                                                                            : -1.0 / log(momentumPerSample);
        fprintf(stderr, "\n");
        LOGPRINTF(stderr, "Starting Epoch %d: learning rate per sample = %f  effective momentum = %f  momentum as time constant = %.1f samples\n",
                  i + 1, learnRatePerSample, MomentumPerMB(momentumPerSample, actualMinibatchSize), momentumAsTimeConstant);

        TrainOneEpoch(net,
                      refNet,
                      refNode,
                      i,
                      m_epochSize,
                      trainSetDataReader,
                      learnRatePerSample,
                      chosenMinibatchSize,
                      featureNodes,
                      labelNodes,
                      criterionNodes,
                      evaluationNodes,
                      inputMatrices,
                      learnableNodes, smoothedGradients,
                      epochCriterion, epochEvalErrors, totalSamplesSeen);

        timer.Stop();
        double epochTime = timer.ElapsedSeconds();

        if (m_useEvalCriterionControlLR && epochEvalErrors.size() > 0)
        {
            lrControlCriterion = epochEvalErrors[0];
        }
        else
        {
            lrControlCriterion = epochCriterion;
        }

        LOGPRINTF(stderr,
                  "Finished Epoch[%2d of %d]: [Training Set] TrainLossPerSample = %.8g; TotalSamplesSeen = %d; ",
                  i + 1, (int)m_maxEpochs, epochCriterion, (int)totalSamplesSeen);
        m_lastFinishedEpochTrainLoss = epochCriterion;
        if (epochEvalErrors.size() == 0) // no eval criterion, only train criterion itself
        {
            fprintf(stderr,
                    "AvgLearningRatePerSample = %.8g; EpochTime=%.6g\n",
                    learnRatePerSample, epochTime);
        }
        else if (epochEvalErrors.size() == 1)
        {
            fprintf(stderr,
                    "EvalErrPerSample = %.8g; AvgLearningRatePerSample = %.8g; EpochTime=%.6g\n",
                    epochEvalErrors[0], learnRatePerSample, epochTime);
        }
        else
        {
            fprintf(stderr, "EvalErrPerSample ");
            for (size_t j = 0; j < epochEvalErrors.size(); j++)
            {
                fprintf(stderr, "[%lu]=%.8g; ", j, epochEvalErrors[j]);
            }

            fprintf(stderr, "AvgLearningRatePerSample = %.8g; EpochTime=%.6g\n",
                    learnRatePerSample, epochTime);

            // TODO: why these extra log messages here and not for 1 eval criterion?
<<<<<<< HEAD
            fprintf(stderr, "Finished Epoch[%2d of %d]:     Criterion Node [%ls] Per Sample = %.8g\n",
                    i + 1, (int) m_maxEpochs, criterionNodes[0]->NodeName().c_str(), epochCriterion);

            for (size_t j = 0; j < epochEvalErrors.size(); j++)
            {
                fprintf(stderr, "Finished Epoch[%2d of %d]:     Evaluation Node [%ls] Per Sample = %.8g\n",
                        i + 1, (int) m_maxEpochs, evalNodeNames[j].c_str(), epochEvalErrors[j]);
=======
            LOGPRINTF(stderr, "Finished Epoch[%2d of %d]: Criterion Node [%ls] Per Sample = %.8g\n",
                      i + 1, (int) m_maxEpochs, criterionNodes[0]->NodeName().c_str(), epochCriterion);

            for (size_t j = 0; j < epochEvalErrors.size(); j++)
            {
                LOGPRINTF(stderr, "Finished Epoch[%2d of %d]: Evaluation Node [%ls] Per Sample = %.8g\n",
                          i + 1, (int) m_maxEpochs, evalNodeNames[j].c_str(), epochEvalErrors[j]);
>>>>>>> 916497bf
            }
        }

        if (validationSetDataReader != trainSetDataReader && validationSetDataReader != nullptr)
        {
            SimpleEvaluator<ElemType> evalforvalidation(net, m_mpi);
            vector<wstring> cvSetTrainAndEvalNodes;
            if (criterionNodes.size() > 0)
            {
                cvSetTrainAndEvalNodes.push_back(criterionNodes[0]->NodeName());
            }
            if (evaluationNodes.size() > 0)
            {
                cvSetTrainAndEvalNodes.push_back(evaluationNodes[0]->NodeName());
            }

            // BUGBUG: We should not use the training MB size. The training MB size is constrained by both convergence and memory. Eval is only constrained by memory.
            vector<double> vScore = evalforvalidation.Evaluate(validationSetDataReader, cvSetTrainAndEvalNodes, m_mbSize[i]);
            LOGPRINTF(stderr, "Finished Epoch[%2d of %d]: [Validation Set] TrainLossPerSample = %.8g", i + 1, (int) m_maxEpochs, vScore[0]);
            if (vScore.size() > 1)
            {
                fprintf(stderr, "; EvalErrPerSample = %.8g", vScore[1]);
            }
            fprintf(stderr, "\n");

            if (m_useCVSetControlLRIfCVExists)
            {
                if (m_useEvalCriterionControlLR && vScore.size() > 1)
                {
                    lrControlCriterion = vScore[1];
                }
                else
                {
                    lrControlCriterion = vScore[0]; // the first one is the training criterion
                }
            }
        }

        // broadcast epochCriterion to make sure each processor will have the same learning rate schedule
        if ((GetParallelizationMethod() == ParallelizationMethod::ModelAveragingSGD) && (m_mpi->NumNodesInUse() > 1))
        {
            m_mpi->Bcast(&epochCriterion, 1, m_mpi->MainNodeRank());
            m_mpi->Bcast(&lrControlCriterion, 1, m_mpi->MainNodeRank());
        }

        bool loadedPrevModel = false;
        size_t epochsSinceLastLearnRateAdjust = i % m_learnRateAdjustInterval + 1;
        if (avgCriterion == std::numeric_limits<double>::infinity())
        {
            avgCriterion = lrControlCriterion;
        }
        else
        {
            avgCriterion = ((epochsSinceLastLearnRateAdjust - 1 - epochsNotCountedInAvgCriterion) *
                                avgCriterion +
                            lrControlCriterion) /
                           (epochsSinceLastLearnRateAdjust - epochsNotCountedInAvgCriterion);
        }

        if (m_autoLearnRateSearchType == LearningRateSearchAlgorithm::AdjustAfterEpoch &&
            m_learningRatesParam.size() <= i && epochsSinceLastLearnRateAdjust == m_learnRateAdjustInterval)
        {
            if (std::isnan(avgCriterion) || (prevCriterion - avgCriterion < 0 && prevCriterion != std::numeric_limits<double>::infinity()))
            {
                if (m_loadBestModel)
                {
                    auto bestModelPath = GetModelNameForEpoch(i - m_learnRateAdjustInterval);
                    LOGPRINTF(stderr, "Loading previous model with best training-criterion value: %ls.\n", bestModelPath.c_str());
                    net->RereadPersistableParameters<ElemType>(bestModelPath);
                    LoadCheckPointInfo(i - m_learnRateAdjustInterval,
                                       /*out*/ totalSamplesSeen,
                                       /*out*/ learnRatePerSample,
                                       smoothedGradients,
                                       /*out*/ prevCriterion,
                                       /*out*/ m_prevChosenMinibatchSize);
                    loadedPrevModel = true;
                }
            }

            if (m_continueReduce)
            {
                if (std::isnan(avgCriterion) ||
                    (prevCriterion - avgCriterion <= m_reduceLearnRateIfImproveLessThan * prevCriterion &&
                     prevCriterion != std::numeric_limits<double>::infinity()))
                {
                    if (learnRateReduced == false)
                    {
                        learnRateReduced = true;
                    }
                    else
                    {
                        // In case of parallel training only the main node should we saving the model to prevent
                        // the parallel training nodes from colliding to write the same file
                        if ((m_mpi == nullptr) || m_mpi->IsMainNode())
                            net->Save(GetModelNameForEpoch(i, true));

                        LOGPRINTF(stderr, "Finished training and saved final model\n\n");
                        break;
                    }
                }

                if (learnRateReduced)
                {
                    learnRatePerSample *= m_learnRateDecreaseFactor;
                    LOGPRINTF(stderr, "learnRatePerSample reduced to %.8g\n", learnRatePerSample);
                }
            }
            else
            {
                if (std::isnan(avgCriterion) ||
                    (prevCriterion - avgCriterion <= m_reduceLearnRateIfImproveLessThan * prevCriterion &&
                     prevCriterion != std::numeric_limits<double>::infinity()))
                {

                    learnRatePerSample *= m_learnRateDecreaseFactor;
                    LOGPRINTF(stderr, "learnRatePerSample reduced to %.8g\n", learnRatePerSample);
                }
                else if (prevCriterion - avgCriterion > m_increaseLearnRateIfImproveMoreThan * prevCriterion &&
                         prevCriterion != std::numeric_limits<double>::infinity())
                {
                    learnRatePerSample *= m_learnRateIncreaseFactor;
                    LOGPRINTF(stderr, "learnRatePerSample increased to %.8g\n", learnRatePerSample);
                }
            }
        }
        else
        {
            if (std::isnan(avgCriterion))
                RuntimeError("The training criterion is not a number (NAN).");
        }

        // not loading previous values then set them
        if (!loadedPrevModel && epochsSinceLastLearnRateAdjust == m_learnRateAdjustInterval)
        {
            prevCriterion = avgCriterion;
            epochsNotCountedInAvgCriterion = 0;
        }

        // Synchronize all ranks before proceeding to ensure that
        // nobody tries reading the checkpoint file at the same time
        // as rank 0 deleting it below
        if (m_mpi != nullptr)
        {
            m_mpi->WaitAll();
        }

        // persist model and check-point info
        if ((m_mpi == nullptr) || m_mpi->IsMainNode())
        {
            SaveCheckPointInfo(i, totalSamplesSeen, learnRatePerSample, smoothedGradients, prevCriterion, chosenMinibatchSize);
            auto modelName = GetModelNameForEpoch(i);
            LOGPRINTF(stderr, "SGD: Saving checkpoint model '%ls'\n", modelName.c_str());
            net->Save(modelName);
            if (!m_keepCheckPointFiles)
            {
                // delete previous checkpoint file to save space
                if (m_autoLearnRateSearchType == LearningRateSearchAlgorithm::AdjustAfterEpoch && m_loadBestModel)
                {
                    if (epochsSinceLastLearnRateAdjust != 1)
                    {
                        _wunlink(GetCheckPointFileNameForEpoch(i - 1).c_str());
                    }
                    if (epochsSinceLastLearnRateAdjust == m_learnRateAdjustInterval)
                    {
                        _wunlink(GetCheckPointFileNameForEpoch(i - m_learnRateAdjustInterval).c_str());
                    }
                }
                else
                {
                    _wunlink(GetCheckPointFileNameForEpoch(i - 1).c_str());
                }
            }
        }

        if (learnRatePerSample < 1e-12)
        {
            LOGPRINTF(stderr, "learnRate per sample is reduced to %.8g which is below 1e-12. stop training.\n",
                      learnRatePerSample);
        }
    }
    // --- END OF MAIN EPOCH LOOP

    // Synchronize all ranks before proceeding to ensure that
    // rank 0 has finished writing the model file
    if (m_mpi != nullptr)
    {
        m_mpi->WaitAll();
    }

    // progress tracing for compute cluster management
    ProgressTracing::TraceProgressPercentage(m_maxEpochs, 0.0, true);
    ProgressTracing::TraceTrainLoss(m_lastFinishedEpochTrainLoss);

    // since we linked feature nodes. we need to remove it from the deletion
    if (m_needAdaptRegularization && m_adaptationRegType == AdaptationRegType::KL && refNode != nullptr)
    {
        for (size_t i = 0; i < refFeatureNodes.size(); i++)
        {
            // note we need to handle deletion carefully
            refNet->ChangeNode(refFeatureNodes[i]->NodeName(), refFeatureNodes[i]);
        }
    }

    delete inputMatrices;
}

// -----------------------------------------------------------------------
// TrainOneEpoch() -- train one epoch
// -----------------------------------------------------------------------

static string GeneratePaddedFloatOrExpFormat(int padSize, int precision, double value);

template <class ElemType>
size_t SGD<ElemType>::TrainOneEpoch(ComputationNetworkPtr net,
                                    ComputationNetworkPtr refNet,
                                    const ComputationNodeBasePtr& refNode,
                                    const int epochNumber,
                                    const size_t epochSize,
                                    IDataReader* trainSetDataReader,
                                    const double learnRatePerSample,
                                    size_t tunedMBSize,
                                    const std::vector<ComputationNodeBasePtr>& featureNodes,
                                    const std::vector<ComputationNodeBasePtr>& labelNodes,
                                    const std::vector<ComputationNodeBasePtr>& criterionNodes,
                                    const std::vector<ComputationNodeBasePtr>& evaluationNodes,
                                    StreamMinibatchInputs* inputMatrices, // TODO: why is this a pointer?
                                    const std::list<ComputationNodeBasePtr>& learnableNodes,
                                    std::list<Matrix<ElemType>>& smoothedGradients,
                                    /*out*/ double& epochCriterion,
                                    /*out*/ std::vector<double>& epochEvalErrors,
                                    /*in/out*/ size_t& totalSamplesSeen,
                                    std::string prefixMsg)
{
    ScopedNetworkOperationMode modeGuard(net, NetworkOperationMode::training);

    double totalTimeInMBs = 0; // use double since timer has sub-microsecond time resolution
    double epochCriterionLastMBs = 0;

    int numSamplesLastMBs = 0;
    std::vector<double> epochEvalErrorsLastMBs(epochEvalErrors.size(), 0);

    // initialize statistics
    size_t totalEpochSamples = 0;

    int numMBsRun = 0;

    // NOTE: the following two local matrices are not used in distGradAgg path
    // assume only one training criterion node for each epoch.
    // The criterion values are accumulated here over the minibatches (without having to pull them off the GPU).
    Matrix<ElemType> localEpochCriterion(1, 1, net->GetDeviceId());
    Matrix<ElemType> localEpochEvalErrors(1, epochEvalErrors.size(), net->GetDeviceId());

    localEpochCriterion.SetValue(0);
    localEpochEvalErrors.SetValue(0);

    bool useGradientAggregation = ((GetParallelizationMethod() == ParallelizationMethod::DataParallelSGD) &&
                                   (epochNumber >= m_parallelizationStartEpochNum));
    bool useModelAveraging = ((GetParallelizationMethod() == ParallelizationMethod::ModelAveragingSGD) &&
                              (epochNumber >= m_parallelizationStartEpochNum));
    bool useParallelTrain = useGradientAggregation || useModelAveraging;

    // MA-related variables
    size_t nSamplesSinceLastModelSync = 0;
    if (useParallelTrain && m_pMASGDHelper)
    {
        m_pMASGDHelper->OnEpochStart(learnableNodes);
    }

    std::vector<Matrix<ElemType>*> learnParamsGradients;
    if (useGradientAggregation)
    {
        epochCriterion = double(0.0);
        epochEvalErrors.assign(epochEvalErrors.size(), double(0.0));
    }

    Profiler profiler(m_numMBsToCUDAProfile);

    // resetting this, so profiling is performed for one epoch only
    m_numMBsToCUDAProfile = 0;

    bool useDistributedMBReading = useParallelTrain &&
                                   m_enableDistributedMBReading &&
                                   trainSetDataReader->SupportsDistributedMBRead();
    if (useDistributedMBReading)
    {
        trainSetDataReader->StartDistributedMinibatchLoop(tunedMBSize, epochNumber, m_mpi->CurrentNodeRank(),
                                                          m_mpi->NumNodesInUse(), epochSize);
    }
    else
    {
        trainSetDataReader->StartMinibatchLoop(tunedMBSize, epochNumber, epochSize);
    }

    net->StartEvaluateMinibatchLoop(evaluationNodes);
    net->StartEvaluateMinibatchLoop(criterionNodes);
    if (m_needAdaptRegularization && m_adaptationRegType == AdaptationRegType::KL && refNode)
    {
        refNet->StartEvaluateMinibatchLoop(refNode);
    }

    // prepare for sub-minibatching
    // Sub-minibatching is used if a single minibatch is too large to fit into GPU RAM.
    DataReaderHelpers::SubminibatchDispatcher<ElemType> smbDispatcher;
    size_t numSubminibatchesNeeded = DataReaderHelpers::GetNumSubminibatchesNeeded<ElemType>(trainSetDataReader, m_maxSamplesInRAM, m_numSubminiBatches, tunedMBSize);

    // this is non-trivial, we need a manager object to handle this
    if (numSubminibatchesNeeded > 1)
        smbDispatcher.Init(net, learnableNodes, criterionNodes, evaluationNodes);

    // The following is a special feature only supported by the Kaldi2Reader for more efficient sequence training.
    // This attemps to compute the error signal for the whole utterance, which will
    // be fed to the neural network as features. Currently it is a workaround
    // for the two-forward-pass sequence and ctc training, which allows
    // processing more utterances at the same time.
    // TODO: move the two-forward-pass support out of the reader, make a first-class citizen.
    AttemptUtteranceDerivativeFeatures(net, trainSetDataReader, featureNodes, inputMatrices);

    fprintf(stderr, "\n");
    LOGPRINTF(stderr, "Starting minibatch loop");
    if (useGradientAggregation)
    {
        fprintf(stderr, ", DataParallelSGD training (MyRank = %d, NumNodes = %d, NumGradientBits = %d)",
                (int) m_mpi->CurrentNodeRank(), (int) m_mpi->NumNodesInUse(), (int) m_numGradientBits);

        if (m_bufferedAsyncGradientAggregation)
        {
            fprintf(stderr, ", BufferedAsyncGradientAggregation is ENABLED");
        }
    }

    if (useDistributedMBReading)
    {
        fprintf(stderr, ", distributed reading is ENABLED");
    }

    if (numSubminibatchesNeeded > 1)
    {
        if (m_maxSamplesInRAM < SIZE_MAX)
            fprintf(stderr, ", with maximum %d samples in RAM", (int)m_maxSamplesInRAM);
        else
            fprintf(stderr, ", with %d subminibatch", (int)numSubminibatchesNeeded);
    }
    fprintf(stderr, ".\n");

    Timer timer;
    timer.Start();

    // --- MAIN MINIBATCH LOOP

    bool noMoreSamplesToProcess = false;
    for (;;)
    {
        // get minibatch
        // TODO: is it guaranteed that the GPU is already completed at this point, is it safe to overwrite the buffers?
        size_t actualMBSize = 0;
        bool wasDataRead = DataReaderHelpers::GetMinibatchIntoNetwork<ElemType>(*trainSetDataReader, net, criterionNodes[0],
                                                                                useDistributedMBReading, useParallelTrain, *inputMatrices, actualMBSize, m_mpi);
        if (!wasDataRead && (!useDistributedMBReading || noMoreSamplesToProcess)) // in case of distributed reading, we do a few more loops until all ranks have completed
            break;                                                                // end of epoch

        // Note: If !wasDataRead then the data that GetMinibatchIntoNetwork() was supposed to full in are undefined.
        // Must not touch them.

        if (!wasDataRead)
            actualMBSize = 0; // (undefined if !wasDataRead)

        nSamplesSinceLastModelSync += actualMBSize;

        // node data was changed
        // TODO: move this to that function as well--just tired to pass everything as arguments
        // TODO: We should do this right after the GetMinibatch() call, since that's where these changed.
        //       Need to check whether that would cause unintended side effects.
        // TODO: original code did not call this for actualMBSize == 0
        ComputationNetwork::BumpEvalTimeStamp(featureNodes);
        ComputationNetwork::BumpEvalTimeStamp(labelNodes);

        if (actualMBSize > 0)
        {
            assert(wasDataRead);
#ifndef EVALDLL
            if (m_doGradientCheck && GradientCheck(net, criterionNodes, learnableNodes, 0) == false)
                LogicError("cannot pass gradient checker");
#endif
            // TODO: currently we only support one node for regularization
            if (m_needAdaptRegularization && m_adaptationRegType == AdaptationRegType::KL && refNode)
            {
                size_t actualMBSize2 = refNet->DetermineActualMBSizeFromFeatures();
                refNet->GetMBLayoutPtrOfNetwork()->CopyFrom(net->GetMBLayoutPtrOfNetwork()); // TODO: This is UNTESTED (before this was missing, seemingly inconsistently)

                if (actualMBSize2 != actualMBSize)
                    LogicError("TrainOneEpoch: refNet has different MB size than main net??");

                refNet->ForwardProp(refNode);
                Matrix<ElemType>::ScaleAndAdd((ElemType) m_adaptationRegWeight,
                                              dynamic_pointer_cast<ComputationNode<ElemType>>(refNode)->Value(),
                                              (ElemType)(1.0 - m_adaptationRegWeight),
                                              dynamic_pointer_cast<ComputationNode<ElemType>>(labelNodes[0])->Value());
            }

            // do forward and back propagation

            // We optionally break the minibatch into sub-minibatches.
            // This, when enabled, is used when a full minibatch does not fit into GPU RAM.
            size_t actualNumSubminibatches = numSubminibatchesNeeded <= 1 ? 1 : smbDispatcher.GetMinibatchIntoCache(*trainSetDataReader, *net, *inputMatrices, numSubminibatchesNeeded);
            for (size_t ismb = 0; ismb < actualNumSubminibatches; ismb++)
            {
                if (actualNumSubminibatches > 1)
                {
                    smbDispatcher.GetSubMinibatchToNet(ismb); // get sub-minibatch from full-size one
                    ComputationNetwork::BumpEvalTimeStamp(featureNodes);
                    ComputationNetwork::BumpEvalTimeStamp(labelNodes);
                }

                // ===========================================================
                // forward prop for evaluate eval nodes
                // ===========================================================

                // compute eval node first since when gradient is computed the forward function values
                // may be changed and need to be recomputed when gradient and function value share the same matrix
                net->ForwardProp(evaluationNodes); // the bulk of this evaluation is reused in ComputeGradient() below

                // ===========================================================
                // forward prop for training criterion
                // ===========================================================

                net->ForwardProp(criterionNodes[0]);

                // ===========================================================
                // backprop
                // ===========================================================

                if (learnRatePerSample > 0.01 * m_minLearnRate) // only compute gradient when learning rate is large enough
                    net->Backprop(criterionNodes[0]);

                // house-keeping for sub-minibatching
                if (actualNumSubminibatches > 1)
                    smbDispatcher.DoneWithCurrentSubMinibatch(ismb); // page state out
            }                                                        // end sub-minibatch loop
            if (actualNumSubminibatches > 1)
                smbDispatcher.DoneWithCurrentMinibatch();
        } // if (actualMBSize > 0)

        // for progress and statistics, we should only count frames that are not gaps
        // BUGBUG: Once we have multiple layouts, this must be done on a per-criterion basis.
        size_t numSamplesWithLabel = wasDataRead ? net->GetNumSamplesWithLabelOfNetwork(actualMBSize) : 0;

        // Sum of actualMBSize across all nodes when using parallel training
        size_t aggregateNumSamples = actualMBSize;
        size_t aggregateNumSamplesWithLabel = numSamplesWithLabel;

        if (!useGradientAggregation)
        {
            // accumulate criterion values (objective, eval)
            if (actualMBSize != 0)
            {
                assert(wasDataRead);
                // criteria are in Value()(0,0), we accumulate into another 1x1 Matrix (to avoid having to pull the values off the GPU)
                Matrix<ElemType>::AddElementToElement(dynamic_pointer_cast<ComputationNode<ElemType>>(criterionNodes[0])->Value(),
                                                      0, 0, localEpochCriterion, 0, 0);
                for (size_t i = 0; i < evaluationNodes.size(); i++)
                {
                    Matrix<ElemType>::AddElementToElement(dynamic_pointer_cast<ComputationNode<ElemType>>(evaluationNodes[i])->Value(),
                                                          0, 0, localEpochEvalErrors, 0, i);
                }
            }
        }
        else
        {
            // distributed gradient aggregation
            if (learnParamsGradients.size() == 0)
            {
                learnParamsGradients.reserve(learnableNodes.size());
                for (auto nodeIter = learnableNodes.begin(); nodeIter != learnableNodes.end(); nodeIter++)
                {
                    ComputationNodePtr node = dynamic_pointer_cast<ComputationNode<ElemType>>(*nodeIter);
                    if (node->IsParameterUpdateRequired())
                    {
                        Matrix<ElemType>* currParamsGradient = &(node->Gradient());

                        // Sometimes, in parallel training, the current node may not get any samples to process
                        // In this case, the gradient matrix may not have been sized yet. If so, lets size it.
                        if (currParamsGradient->GetNumCols() == 0)
                        {
                            Matrix<ElemType>* currParamsValues = &(node->Value());
                            currParamsGradient->Resize(currParamsValues->GetNumRows(), currParamsValues->GetNumCols());
                        }

                        learnParamsGradients.push_back(currParamsGradient);
                    }
                }
            }

            // prepare the header
            m_gradHeader->numEvalNode = evaluationNodes.size();
            m_gradHeader->numSamples = actualMBSize;
            m_gradHeader->numSamplesWithLabel = numSamplesWithLabel;
            m_gradHeader->criterion = actualMBSize > 0 ? criterionNodes[0]->Get00Element() : 0.0;
            for (size_t i = 0; i < evaluationNodes.size(); i++)
                m_gradHeader->evalErrors[i] = actualMBSize > 0 ? evaluationNodes[i]->Get00Element() : 0.0;

            bool samplesProcessed = m_distGradAgg->AggregateGradients(learnParamsGradients, m_gradHeader, epochNumber);
            noMoreSamplesToProcess = !samplesProcessed;

            aggregateNumSamples = m_gradHeader->numSamples;
            aggregateNumSamplesWithLabel = m_gradHeader->numSamplesWithLabel;
            epochCriterion += m_gradHeader->criterion;
            for (size_t i = 0; i < epochEvalErrors.size(); i++)
                epochEvalErrors[i] += m_gradHeader->evalErrors[i];
        }

        // update model parameters
        if ((aggregateNumSamples > 0) && (learnRatePerSample > m_minLearnRate * 0.01))
        {
            auto smoothedGradientIter = smoothedGradients.begin();
            for (auto nodeIter = learnableNodes.begin(); nodeIter != learnableNodes.end(); nodeIter++, smoothedGradientIter++)
            {
                ComputationNodeBasePtr node = *nodeIter;
                if (node->IsParameterUpdateRequired())
                {
                    Matrix<ElemType>& smoothedGradient = *smoothedGradientIter;
#ifdef _DEBUG
                    if (smoothedGradient.HasNan("TrainOneEpoch/UpdateWeights(): "))
                        LogicError("%ls %ls operation has NaNs in smoothedGradient.", node->NodeName().c_str(), node->OperationName().c_str());
#endif
                    // BUGBUG (Issue #95): Access to net MBLayout can no longer be done if we have multiple input layouts
                    UpdateWeights(node, smoothedGradient, learnRatePerSample,
                                  GetMomentumPerSample(epochNumber /*BUGBUG workaround:*/, net->GetMBLayoutPtrOfNetwork()->GetNumParallelSequences()), aggregateNumSamples,
                                  m_L2RegWeight, m_L1RegWeight,
                                  m_needAveMultiplier, m_useNesterovMomentum);
#ifdef _DEBUG
                    if (dynamic_pointer_cast<ComputationNode<ElemType>>(node)->Value().HasNan("TrainOneEpoch/UpdateWeights(): "))
                        LogicError("%ls %ls operation has NaNs in functionValues after parameter update.", node->NodeName().c_str(), node->OperationName().c_str());
#endif
                }
            }
        }

        // aggregation by model averaging
        if (useModelAveraging)
        {
            if (nSamplesSinceLastModelSync >= m_nFramesBetweenMASync)
            {
                bool synced = m_pMASGDHelper->OnArrivingAtSyncPoint(learnableNodes, smoothedGradients, nSamplesSinceLastModelSync);
                if (synced)
                {
                    nSamplesSinceLastModelSync = 0;
                }
            }
            // prepare break condition
            if (useDistributedMBReading)
            {
                noMoreSamplesToProcess = !wasDataRead;
            }
        }

        timer.Stop();
        numMBsRun++;

        totalTimeInMBs += timer.ElapsedSeconds();
        numSamplesLastMBs += (int)aggregateNumSamplesWithLabel;

        if (
#if 0       // output the first few to see if everything started right
            numMBsRun <= 3 ||
#endif
            numMBsRun % m_numMBsToShowResult == 0)
        {
            // get the epoch Values updated
            if (!useGradientAggregation)
            {
                timer.Restart();
                epochCriterion = localEpochCriterion.Get00Element();
                for (size_t i = 0; i < epochEvalErrors.size(); i++)
                {
                    epochEvalErrors[i] = localEpochEvalErrors(0, i);
                }
                timer.Stop();

                // Add the last trailing compute
                totalTimeInMBs += timer.ElapsedSeconds();
            }

            double trainLossPerSample = (numSamplesLastMBs != 0) ? ((epochCriterion - epochCriterionLastMBs) / numSamplesLastMBs) : 0.0;
            bool wasProgressPrinted = false;

            if (epochNumber > 0 || (int) epochSize > 0)
            {
                // progress tracing for compute cluster management
                double mbProg = 0.0;
                int mbProgNumPrecision = 2;
                if (m_maxComputedEpochSize != 0)
                {
                    double numMBPerEpoch = (double) m_maxComputedEpochSize / (double) tunedMBSize;
                    mbProg = (double) numMBsRun / numMBPerEpoch;
                    mbProgNumPrecision = (int) ceil(log10(numMBPerEpoch / (double) m_numMBsToShowResult));
                    mbProgNumPrecision = max(mbProgNumPrecision - 2, 2);
                }
                wasProgressPrinted = ProgressTracing::TraceProgressPercentage(epochNumber, mbProg, false);

                // progress tracing for regular log
                string formatString = "%s Epoch[%2d of %d]-Minibatch[%4d-%4d, %2." + std::to_string(mbProgNumPrecision) + "f%%]: SamplesSeen = %d; TrainLossPerSample = " +
                                      GeneratePaddedFloatOrExpFormat(11, 8, trainLossPerSample) + "; ";
                SGDTrace(stderr, true, formatString.c_str(),
                         prefixMsg.c_str(), epochNumber + 1, m_maxEpochs, numMBsRun - m_numMBsToShowResult + 1,
                         numMBsRun, mbProg * 100, numSamplesLastMBs, trainLossPerSample);
            }
            else
            {
                wasProgressPrinted = ProgressTracing::TraceProgressPercentage(epochNumber, 0.0, false);

                string formatString = "%s Epoch[%2d of %d]-Minibatch[%4d-%4d]: SamplesSeen = %d; TrainLossPerSample = " +
                                      GeneratePaddedFloatOrExpFormat(11, 8, trainLossPerSample) + "; ";
                SGDTrace(stderr, true, formatString.c_str(),
                         prefixMsg.c_str(), epochNumber + 1, m_maxEpochs, numMBsRun - m_numMBsToShowResult + 1,
                         numMBsRun, numSamplesLastMBs, trainLossPerSample);
                m_maxComputedEpochSize = numMBsRun * numSamplesLastMBs / m_numMBsToShowResult;
            }

            double evalError = 0.0;
            for (size_t i = 0; i < epochEvalErrors.size(); i++)
            {
                evalError = (epochEvalErrors[i] - epochEvalErrorsLastMBs[i]) / numSamplesLastMBs;
                string formatString = "EvalErr[%lu]PerSample = " + GeneratePaddedFloatOrExpFormat(0, 8, evalError) + "; ";
                SGDTrace(stderr, false, formatString.c_str(), i, evalError);
            }

            string formatString = "TotalTime = " + GeneratePaddedFloatOrExpFormat(0, 4, totalTimeInMBs) + "s; SamplesPerSecond = %.1f\n";
            SGDTrace(stderr, false, formatString.c_str(), totalTimeInMBs, numSamplesLastMBs / totalTimeInMBs);

            // progress tracing for compute cluster management
            if (wasProgressPrinted)
            {
                ProgressTracing::TraceTrainLoss(trainLossPerSample);
            }

            if (m_traceLevel > 0)
            {
                fflush(stderr);
            }

            // reset statistics
            totalTimeInMBs = 0;
            numSamplesLastMBs = 0;

            epochCriterionLastMBs = epochCriterion;
            for (size_t i = 0; i < epochEvalErrorsLastMBs.size(); i++)
            {
                epochEvalErrorsLastMBs[i] = epochEvalErrors[i];
            }

            if (std::isnan(epochCriterion))
            {
                RuntimeError("The training criterion is not a number (NAN).");
            }
        }

        timer.Restart();
        totalEpochSamples += aggregateNumSamplesWithLabel;
        if (!useModelAveraging)
            totalSamplesSeen += aggregateNumSamplesWithLabel;

        // call DataEnd function
        // This signals something from SGD to the reader.
        // DataEnd does reader specific process if sentence ending is reached
        trainSetDataReader->DataEnd();

        // Attempts to compute the error signal for the whole utterance, which will
        // be fed to the neural network as features. Currently it is a workaround
        // for the two-forward-pass sequence and ctc training, which allows
        // processing more utterances at the same time. Only used in Kaldi2Reader.
        // TODO: move the two-forward-pass support out of the reader.
        AttemptUtteranceDerivativeFeatures(net, trainSetDataReader, featureNodes, inputMatrices);

        profiler.NextSample();
    }

    // --- END MAIN MINIBATCH LOOP

    if (useModelAveraging )
    {
        m_pMASGDHelper->OnEpochEnd(learnableNodes, smoothedGradients, nSamplesSinceLastModelSync);
        nSamplesSinceLastModelSync = 0;
    }

    // compute final criterion values
    if (useGradientAggregation)
    {
        // with parallelization, we have them in regular variables
        epochCriterion /= float(totalEpochSamples);
        for (size_t i = 0; i < epochEvalErrors.size(); i++)
        {
            epochEvalErrors[i] /= totalEpochSamples;
        }
    }
    else
    {
        // without, we have them in Matrix objects that possibly live on the GPU--get them over now
        localEpochCriterion /= float(totalEpochSamples);
        localEpochEvalErrors /= float(totalEpochSamples);

        epochCriterion = localEpochCriterion.Get00Element();
        for (size_t i = 0; i < epochEvalErrors.size(); i++)
        {
            epochEvalErrors[i] = localEpochEvalErrors(0, i);
        }
    }

    // in case of model averaging, do one more final aggregation of criteria
    if (useModelAveraging && (m_mpi->NumNodesInUse() > 1))
    {
        // 1. total epoch samples processed by all workers
        size_t totalEpochSamplesOfAllWorkers = totalEpochSamples;
        m_mpi->AllReduce(&totalEpochSamplesOfAllWorkers, 1);
        totalSamplesSeen += totalEpochSamplesOfAllWorkers;

        // 2. criterion and EvalErrors 
        localEpochCriterion *= (float)totalEpochSamples / totalEpochSamplesOfAllWorkers;
        localEpochEvalErrors *= (float)totalEpochSamples / totalEpochSamplesOfAllWorkers;

        epochCriterion = localEpochCriterion.Get00Element();
        for (size_t i = 0; i < epochEvalErrors.size(); i++)
        {
            epochEvalErrors[i] = localEpochEvalErrors(0, i);
        }
        // merge epochCriterion and epochEvalErrors over nodes 
        m_mpi->AllReduce(&epochCriterion, 1);
        m_mpi->AllReduce(epochEvalErrors);

        // 3. modify return value 
        totalEpochSamples = totalEpochSamplesOfAllWorkers;
    }
    return totalEpochSamples;
}

// -----------------------------------------------------------------------
// subroutines and helpers follow below
// -----------------------------------------------------------------------

static double MomentumPerMB(double momentumPerSample, size_t minibatchSize)
{
    return pow(momentumPerSample, minibatchSize);
}

// Get{Train,Eval}CriterionNodes() return a reference that is, unfortunately, dependent on the network.
// So we hold those inside here. Not very nice. Also not thread-safe. This may go away once we fix sequence-to-sequence models properly.
// TODO: merge them into one.
static map<ComputationNetworkPtr, vector<ComputationNodeBasePtr>> tmpCriterionNodeSets;
// TODO: test this, then remove this comment

template <class ElemType>
const std::vector<ComputationNodeBasePtr>& SGD<ElemType>::GetTrainCriterionNodes(ComputationNetworkPtr net)
{
    if (!m_trainCriterionNodeName.empty())
    {
        tmpCriterionNodeSets[net] = net->CriterionNodesFrom(m_trainCriterionNodeName);
        return tmpCriterionNodeSets[net];
    }
    else
        return net->FinalCriterionNodes();
}

template <class ElemType>
const std::vector<ComputationNodeBasePtr>& SGD<ElemType>::GetEvalCriterionNodes(ComputationNetworkPtr net)
{
    if (!m_evalCriterionNodeName.empty())
    {
        tmpCriterionNodeSets[net] = net->CriterionNodesFrom(m_evalCriterionNodeName);
        return tmpCriterionNodeSets[net];
    }
    else
        return net->EvaluationNodes();
}

// execute PreComputeNodes
// Returns true if precomputation was executed.
template <class ElemType>
bool SGD<ElemType>::PreCompute(ComputationNetworkPtr net,
                               IDataReader* trainSetDataReader,
                               const std::vector<ComputationNodeBasePtr>& featureNodes,
                               const std::vector<ComputationNodeBasePtr>& labelNodes,
                               StreamMinibatchInputs* inputMatrices)
{
    std::list<ComputationNodeBasePtr> nodes = net->GetNodesRequiringPreComputation(); // this tests all HasComputed() flags

    if (nodes.size() == 0)
    {
        LOGPRINTF(stderr, "No PreCompute nodes found, skipping PreCompute step.\n");
        return false;
    }

    fprintf(stderr, "\n");
    LOGPRINTF(stderr, "Precomputing --> %lu PreCompute nodes found.\n\n", nodes.size());
    for (const auto & node : nodes)
<<<<<<< HEAD
        fprintf(stderr, "\t%ls = %ls()\n", node->NodeName().c_str(), node->OperationName().c_str());
=======
    {
        LOGPRINTF(stderr, "\tNodeName: %ls\n", (node->NodeName()).c_str());
    }
>>>>>>> 916497bf

    // compute
    ScopedNetworkOperationMode modeGuard(net, NetworkOperationMode::preComputing);

    // trainSetDataReader->StartMinibatchLoop(m_mbSize[0],  0 , requestDataSize);
    // trainSetDataReader->StartMinibatchLoop(m_mbSize[0],  0 , m_epochSize); // only based on one epoch
    // [1/12/2015 erw] to support large dataset, we usually partition whole dataset into several epoch's,
    // so we need to use all the data to do precomputing
    if (m_useAllDataForPreComputedNode) // using all the data
        trainSetDataReader->StartMinibatchLoop(m_mbSize[0], 0);
    else // using only one epoch. Note: One epoch is often enough for feature mean/stddev, but not for estimating priors.
        trainSetDataReader->StartMinibatchLoop(m_mbSize[0], 0, m_epochSize);
    net->StartEvaluateMinibatchLoop(nodes);

    // initialize
    for (auto & node : nodes)
        dynamic_pointer_cast<IPreComputeNode>(node)->MarkComputed(false /*begin accumulating*/);

    const size_t numIterationsBeforePrintingProgress = 100;
    size_t numItersSinceLastPrintOfProgress = 0;
    size_t actualMBSizeDummy;
    while (DataReaderHelpers::GetMinibatchIntoNetwork<ElemType>(*trainSetDataReader, net, nullptr, false, false, *inputMatrices, actualMBSizeDummy, m_mpi))
    {
        // TODO: move these into GetMinibatchIntoNetwork()  --but those are passed around; necessary? Can't we get them from 'net'?
        ComputationNetwork::BumpEvalTimeStamp(featureNodes);
        ComputationNetwork::BumpEvalTimeStamp(labelNodes);

        net->ForwardProp(nodes);

        numItersSinceLastPrintOfProgress = ProgressTracing::TraceFakeProgress(numIterationsBeforePrintingProgress, numItersSinceLastPrintOfProgress);
    }

    // finalize
    for (auto & node : nodes)
    {
        dynamic_pointer_cast<IPreComputeNode>(node)->MarkComputed(true /*done accumulating*/);
    }

    fprintf(stderr, "\n");
    LOGPRINTF(stderr, "Precomputing --> Completed.\n\n");

    return true;
}

// return a reasonable initial learning rate based on the initial mbsize
template <class ElemType>
double SGD<ElemType>::SearchForBestLearnRate(ComputationNetworkPtr net,
                                             ComputationNetworkPtr refNet,
                                             const ComputationNodeBasePtr& refNode, const int epochNumber,
                                             const double curLearnRate,
                                             IDataReader* trainSetDataReader,
                                             const std::vector<ComputationNodeBasePtr>& featureNodes,
                                             const std::vector<ComputationNodeBasePtr>& labelNodes,
                                             const std::vector<ComputationNodeBasePtr>& criterionNodes,
                                             const std::vector<ComputationNodeBasePtr>& evaluationNodes,
                                             StreamMinibatchInputs* inputMatrices,
                                             const std::list<ComputationNodeBasePtr>& learnableNodes,
                                             std::list<Matrix<ElemType>>& smoothedGradients,
                                             const bool learnRateInitialized,
                                             const double largestPrevLearnRatePerSample)
{
    double epochCriterion = std::numeric_limits<double>::infinity();
    double prevCriterion = std::numeric_limits<double>::infinity();
    vector<double> epochEvalErrors(evaluationNodes.size(), std::numeric_limits<double>::infinity());

    size_t totalSamplesSeen = 0;
    double bestLearnRatePerSample = curLearnRate;

    size_t numFramesToUseInSearch = m_numMiniBatch4LRSearch[epochNumber] * m_mbSize[epochNumber];
    if (m_epochSize != requestDataSize)
    {
        // ensure the numFramesToUseInSearch does not exceed the total number of frames in the epoch
        numFramesToUseInSearch = min(numFramesToUseInSearch, m_epochSize);
    }

    double baseCriterion;

    double minLearnRate = m_minLearnRate * 0.3f;
    double learnRatePerSample = 1.0f / 8.0f / 0.618f / sqrt((double) m_mbSize[epochNumber]);

    if (learnRateInitialized && largestPrevLearnRatePerSample > 0)
    {
        // largestPrevLearnRatePerSample is per sample, first 0.618f is for compensation, second one is for safety
        learnRatePerSample = largestPrevLearnRatePerSample / 0.618f / 0.618f;
    }

    int baseModelEpoch = epochNumber - 1;
    net->RereadPersistableParameters<ElemType>(GetModelNameForEpoch(baseModelEpoch));

    double learnRate = learnRatePerSample;
    size_t dummyMinibatchSize = 0;
    LoadCheckPointInfo(baseModelEpoch,
                       /*out*/ totalSamplesSeen,
                       /*out*/ learnRate,
                       smoothedGradients,
                       /*out*/ prevCriterion,
                       /*out*/ dummyMinibatchSize);

    // if model is not changed this is what we will get
    TrainOneMiniEpochAndReloadModel(net, refNet, refNode, epochNumber,
                                    numFramesToUseInSearch, trainSetDataReader, 0, m_mbSize[epochNumber],
                                    featureNodes, labelNodes,
                                    criterionNodes, evaluationNodes,
                                    inputMatrices, learnableNodes,
                                    smoothedGradients, /*out*/ baseCriterion,
                                    /*out*/ epochEvalErrors, /*out*/ totalSamplesSeen,
                                    "BaseAdaptiveLearnRateSearch:");

    if (m_autoLearnRateSearchType == LearningRateSearchAlgorithm::SearchBeforeEpoch)
    {
        if (prevCriterion == std::numeric_limits<double>::infinity())
            prevCriterion = baseCriterion;

        double ratio = 0.3;

        if (m_epochSize != requestDataSize)
            ratio = pow(((double) numFramesToUseInSearch) / m_epochSize, 1.0f / 2);

        baseCriterion = max(ratio * prevCriterion + (1 - ratio) * baseCriterion, baseCriterion);
    }

    do
    {
        learnRatePerSample *= 0.618;
        TrainOneMiniEpochAndReloadModel(net, refNet, refNode, epochNumber,
                                        numFramesToUseInSearch, trainSetDataReader,
                                        learnRatePerSample, m_mbSize[epochNumber], featureNodes,
                                        labelNodes, criterionNodes,
                                        evaluationNodes, inputMatrices,
                                        learnableNodes, smoothedGradients,
                                        /*out*/ epochCriterion, /*out*/ epochEvalErrors,
                                        /*out*/ totalSamplesSeen, "AdaptiveLearnRateSearch:");

    } while (std::isnan(epochCriterion) || (epochCriterion > baseCriterion && learnRatePerSample > minLearnRate));

    bestLearnRatePerSample = learnRatePerSample;

    // grid search for the first m_numBestSearchEpoch  epochs
    if (epochNumber < m_numBestSearchEpoch)
    {
        double leftLearnRatePerSample = 0.01 / m_mbSize[epochNumber];
        double rightLearnRatePerSample = learnRatePerSample;
        double leftCriterion, rightCriterion = epochCriterion;

        TrainOneMiniEpochAndReloadModel(net, refNet, refNode, epochNumber,
                                        numFramesToUseInSearch, trainSetDataReader,
                                        leftLearnRatePerSample, m_mbSize[epochNumber],
                                        featureNodes, labelNodes,
                                        criterionNodes, evaluationNodes,
                                        inputMatrices, learnableNodes,
                                        smoothedGradients, /*out*/ leftCriterion,
                                        /*out*/ epochEvalErrors, /*out*/ totalSamplesSeen,
                                        "DetailBaseAdaptiveLearnRateSearch:");

        while (rightLearnRatePerSample > leftLearnRatePerSample * 1.2)
        {
            if (rightCriterion > leftCriterion)
            {
                rightLearnRatePerSample *= 0.618;

                TrainOneMiniEpochAndReloadModel(net, refNet, refNode,
                                                epochNumber, numFramesToUseInSearch,
                                                trainSetDataReader,
                                                rightLearnRatePerSample, m_mbSize[epochNumber],
                                                featureNodes, labelNodes,
                                                criterionNodes,
                                                evaluationNodes,
                                                inputMatrices,
                                                learnableNodes,
                                                smoothedGradients,
                                                /*out*/ rightCriterion,
                                                /*out*/ epochEvalErrors,
                                                /*out*/ totalSamplesSeen,
                                                "DetailRightAdaptiveLearnRateSearch:");
            }
            else
            {
                leftLearnRatePerSample /= 0.618;

                TrainOneMiniEpochAndReloadModel(net, refNet, refNode,
                                                epochNumber, numFramesToUseInSearch,
                                                trainSetDataReader,
                                                leftLearnRatePerSample, m_mbSize[epochNumber],
                                                featureNodes, labelNodes,
                                                criterionNodes,
                                                evaluationNodes,
                                                inputMatrices,
                                                learnableNodes,
                                                smoothedGradients,
                                                /*out*/ leftCriterion,
                                                /*out*/ epochEvalErrors,
                                                /*out*/ totalSamplesSeen,
                                                "DetailLeftAdaptiveLearnRateSearch:");
            }
        }

        bestLearnRatePerSample = (leftCriterion < rightCriterion) ? leftLearnRatePerSample : rightLearnRatePerSample;
    }

    LOGPRINTF(stderr, "Best Learn Rate Per Sample for Epoch[%d] = %.10g  baseCriterion=%.10g\n",
              epochNumber + 1, bestLearnRatePerSample, baseCriterion);

    return bestLearnRatePerSample;
}

// AdaptiveMinibatchSizing() -- choose the largest feasible minibatch size
// This is necessary for data-parallel operation. The aim is to minimize model updates, and hence bandwidth
// This implements
//    F. Seide, H. Fu, J. Droppo, G. Li, and D. Yu:
//    "On Parallelizability of Stochastic Gradient Descent for Speech DNNs"
//    In Proc. ICASSP 2014.
template <class ElemType>
size_t SGD<ElemType>::AdaptiveMinibatchSizing(ComputationNetworkPtr net,
                                              ComputationNetworkPtr refNet,
                                              const ComputationNodeBasePtr& refNode,
                                              const int epochNumber,
                                              const size_t numFramesToUseInSearch,
                                              IDataReader* trainSetDataReader,
                                              const double learnRatePerSample,
                                              const size_t initialMinibatchSize,
                                              const std::vector<ComputationNodeBasePtr>& featureNodes,
                                              const std::vector<ComputationNodeBasePtr>& labelNodes,
                                              const std::vector<ComputationNodeBasePtr>& criterionNodes,
                                              const std::vector<ComputationNodeBasePtr>& evaluationNodes,
                                              StreamMinibatchInputs* inputMatrices,
                                              const std::list<ComputationNodeBasePtr>& learnableNodes,
                                              std::list<Matrix<ElemType>>& smoothedGradients,
                                              const double learningRateAdjustmentFactor)
{
    size_t minMinibatchSize = initialMinibatchSize;
    size_t chosenMinibatchSize = initialMinibatchSize;

    // do some pre-adjustment based on LR
    // Basically we assume that the LR for epoch 1 is safe for mbsize.
    // If LR control led to a smaller LR, then we can safely increase the lower bound of the MB size.
    double learningRateChangeSoFar = GetLearningRatePerSample(epochNumber /*BUGBUG workaround:*/, trainSetDataReader->GetNumParallelSequences()) / GetLearningRatePerSample(0 /*BUGBUG workaround:*/, trainSetDataReader->GetNumParallelSequences());
    learningRateChangeSoFar *= learningRateAdjustmentFactor;

    // increasing by the full factor is found to be too aggressive; sqrt() seems more robust
    learningRateChangeSoFar = sqrt(learningRateChangeSoFar);

    // LR was indeed reduced
    if (learningRateChangeSoFar < 1.0f)
    {
        // we can safely increase MB size (note: this may be bigger than our max)
        minMinibatchSize = (size_t)(minMinibatchSize / learningRateChangeSoFar);
    }

    if (epochNumber < 2 && m_prevChosenMinibatchSize != 0)
    {
        // newly started training: any previous MB size stored in the model is to be ignored
        LOGPRINTF(stderr, "before epoch .2, previous minibatchSize %zd is "
                  "considered invalid -> resetting\n",
                m_prevChosenMinibatchSize);
        m_prevChosenMinibatchSize = 0;
    }

    // check if we need to skip
    if (m_prevChosenMinibatchSize != 0 &&
        (epochNumber + 1) > m_minibatchSizeTuningFrequency &&
        (epochNumber + 1) % m_minibatchSizeTuningFrequency != 0)
    {
        LOGPRINTF(stderr, "AdaptiveMinibatchSearch: Search for a better minibatchSize "
                  "in epoch %d skipped, keeping minibatchSize of %zd\n",
                  epochNumber + 1, m_prevChosenMinibatchSize);
        chosenMinibatchSize = m_prevChosenMinibatchSize;
    }
    else
    {
        if (m_prevChosenMinibatchSize != 0)
        {
            // if m_prevChosenMinibatchSize (the chosen minibatch size for the previous epoch) div 2
            // is higher than initialMinibatchSize (the minibatch size we start with for this epoch),
            // then start the search with m_prevChosenMinibatchSize/2 instead of initialMinibatchSize.
            LOGPRINTF(stderr, "AdaptiveMinibatchSearch: Limiting minMinibatchSize to "
                      "largest of previous minibatchSize = (%d / 2) or %d\n",
                      (int) m_prevChosenMinibatchSize, (int) minMinibatchSize);
            minMinibatchSize = max(minMinibatchSize, m_prevChosenMinibatchSize / 2);
        }

        size_t maxMinibatchSize = m_minibatchSizeTuningMax;

        // only grow at most 2 x compared to previous step
        if (m_prevChosenMinibatchSize != 0.0f)
        {
            assert(m_prevChosenMinibatchSize >= chosenMinibatchSize);

            LOGPRINTF(stderr, "AdaptiveMinibatchSearch: Limiting maxMinibatchSize to "
                      "previous minibatchSize %zd*2\n",
                    m_prevChosenMinibatchSize);
            maxMinibatchSize = min(maxMinibatchSize, m_prevChosenMinibatchSize * 2);
        }

        chosenMinibatchSize = SearchForBestMinibatchSize(net, refNet, refNode, epochNumber,
                                                         numFramesToUseInSearch, trainSetDataReader,
                                                         learnRatePerSample, featureNodes,
                                                         labelNodes, criterionNodes,
                                                         evaluationNodes, inputMatrices,
                                                         learnableNodes, smoothedGradients,
                                                         minMinibatchSize, maxMinibatchSize);
    }

    return chosenMinibatchSize;
}

static size_t RoundToMultipleOf64(float val)
{
    return 64 * (size_t)((val + 32) / 64);
}

static size_t RoundToMultipleOf64(size_t val)
{
    return 64 * ((val + 32) / 64);
}

// uses a small percentage of training data of minibatch to
// speculatively train with various MB sizes; then picks the best
template <class ElemType>
size_t SGD<ElemType>::SearchForBestMinibatchSize(ComputationNetworkPtr net,
                                                 ComputationNetworkPtr refNet,
                                                 const ComputationNodeBasePtr& refNode,
                                                 const int epochNumber,
                                                 const size_t numFramesToUseInSearch,
                                                 IDataReader* trainSetDataReader,
                                                 const double learnRatePerSample,
                                                 const std::vector<ComputationNodeBasePtr>& featureNodes,
                                                 const std::vector<ComputationNodeBasePtr>& labelNodes,
                                                 const std::vector<ComputationNodeBasePtr>& criterionNodes,
                                                 const std::vector<ComputationNodeBasePtr>& evaluationNodes,
                                                 StreamMinibatchInputs* inputMatrices,
                                                 const std::list<ComputationNodeBasePtr>& learnableNodes,
                                                 std::list<Matrix<ElemType>>& smoothedGradients,
                                                 const size_t minMinibatchSize, const size_t maxMinibatchSize)
{
    // may happen for automatically reduced learning rates
    if (minMinibatchSize > maxMinibatchSize)
    {
        return maxMinibatchSize;
    }

    size_t trialMinibatchSize = 0;
    bool isFirstIteration = true;
    double baseCriterion = 0;

    // increase the minibatch size by a factor of sqrt(2) in each step.
    const float minibatchSizeTuningFactor = sqrtf(2.0f);

    size_t lastTriedTrialMinibatchSize = 0;
    double lastTriedTrialEpochCriterion = 0;
    for (float trialMinibatchSizeFloat = (float) minMinibatchSize;
         trialMinibatchSizeFloat <= maxMinibatchSize;
         trialMinibatchSizeFloat *= minibatchSizeTuningFactor)
    {
        // round mbsize to something meaningful
        trialMinibatchSize = RoundToMultipleOf64(trialMinibatchSizeFloat);

        fprintf(stderr, "\n");
        LOGPRINTF(stderr, "AdaptiveMinibatchSearch: Evaluating trial minibatchSize=%zd out of range %zd..%zd ...\n\n",
                  trialMinibatchSize, RoundToMultipleOf64(minMinibatchSize), RoundToMultipleOf64(maxMinibatchSize));

        size_t totalSamplesSeen;
        std::vector<double> epochEvalErrors(evaluationNodes.size(), std::numeric_limits<double>::infinity());
        double epochCriterion = std::numeric_limits<double>::infinity();

        // Train on a few minibatches and so we can observe the epochCriterion as we try increasing
        // minibatches with iteration of this loop.
        TrainOneMiniEpochAndReloadModel(net, refNet, refNode, epochNumber,
                                        numFramesToUseInSearch, trainSetDataReader,
                                        learnRatePerSample, trialMinibatchSize, featureNodes,
                                        labelNodes, criterionNodes,
                                        evaluationNodes, inputMatrices,
                                        learnableNodes, smoothedGradients,
                                        /*out*/ epochCriterion, /*out*/ epochEvalErrors,
                                        /*out*/ totalSamplesSeen,
                                        isFirstIteration ? "BaseAdaptiveMinibatchSearch:" : "AdaptiveMinibatchSearch:");

        if (isFirstIteration)
        {
            // for the first iteration of the loop only, set baseCriterion
            // to the result we got from TrainOneMiniEpochAndReloadModel().
            baseCriterion = epochCriterion;
            lastTriedTrialMinibatchSize = trialMinibatchSize;
            lastTriedTrialEpochCriterion = baseCriterion;
            isFirstIteration = false;

            LOGPRINTF(stderr, "AdaptiveMinibatchSearch: Computed BaseCriterion %.10g\n", baseCriterion);
        }
        else if (!std::isnan(epochCriterion) &&
                 (epochCriterion > (baseCriterion * (1.0 + (m_minibatchSearchCriterionErrorMargin / 100.0)))))
        {
            // As soon as we see the Criterion (a measure of error) start to get larger than the
            // Criterion we started with, we stop.
            // TODO: if this is too sensitive, we can add a margin on the bases of percentage of
            // baseCriterion.
            break;
        }
        else
        {
            lastTriedTrialMinibatchSize = trialMinibatchSize;
            lastTriedTrialEpochCriterion = epochCriterion;
            if (trialMinibatchSizeFloat * minibatchSizeTuningFactor <= maxMinibatchSize)
            {
                LOGPRINTF(stderr, "AdaptiveMinibatchSearch: Keep searching... "
                          "EpochCriterion = %.10g vs BaseCriterion = %.10g\n",
                          epochCriterion, baseCriterion);
            }
        }
    }
    LOGPRINTF(stderr, "AdaptiveMinibatchSearch: Search successful!!! Chose new minibatchSize of %d. "
              "EpochCriterion = %.10g vs BaseCriterion = %.10g\n\n",
              (int) lastTriedTrialMinibatchSize, lastTriedTrialEpochCriterion, baseCriterion);

    return lastTriedTrialMinibatchSize;
}

// run training over a small subset of an epoch, for purpose of automatic LR and MB-size tuning
template <class ElemType>
void SGD<ElemType>::TrainOneMiniEpochAndReloadModel(ComputationNetworkPtr net,
                                                    ComputationNetworkPtr refNet,
                                                    const ComputationNodeBasePtr& refNode, const int epochNumber,
                                                    const size_t epochSize, IDataReader* trainSetDataReader,
                                                    const double learnRatePerSample,
                                                    const size_t minibatchSize,
                                                    const std::vector<ComputationNodeBasePtr>& featureNodes,
                                                    const std::vector<ComputationNodeBasePtr>& labelNodes,
                                                    const std::vector<ComputationNodeBasePtr>& criterionNodes,
                                                    const std::vector<ComputationNodeBasePtr>& evaluationNodes,
                                                    StreamMinibatchInputs* inputMatrices,
                                                    const std::list<ComputationNodeBasePtr>& learnableNodes,
                                                    std::list<Matrix<ElemType>>& smoothedGradients,
                                                    /*out*/ double& epochCriterion,
                                                    /*out*/ std::vector<double>& epochEvalErrors,
                                                    /*out*/ size_t& totalSamplesSeen,
                                                    std::string prefixMsg)
{
    TrainOneEpoch(net, refNet, refNode, epochNumber, epochSize,
                  trainSetDataReader, learnRatePerSample, minibatchSize, featureNodes,
                  labelNodes, criterionNodes, evaluationNodes,
                  inputMatrices, learnableNodes, smoothedGradients,
                  /*out*/ epochCriterion, /*out*/ epochEvalErrors, /*out*/ totalSamplesSeen,
                  prefixMsg);

    LOGPRINTF(stderr, "Finished Mini-Epoch For LearnRate Selection: TrainLossPerSample = %.8g;", epochCriterion);

    if (epochEvalErrors.size() == 1)
        LOGPRINTF(stderr, "EvalErrPerSample = %.8g; AvgLearningRatePerSample = %.8g\n", epochEvalErrors[0], learnRatePerSample);
    else
    {
        LOGPRINTF(stderr, "EvalErrPerSample ");
        for (size_t i = 0; i < epochEvalErrors.size(); i++)
        {
            LOGPRINTF(stderr, "[%lu] = %.8g; ", i, epochEvalErrors[i]);
        }
        LOGPRINTF(stderr, "AvgLearningRatePerSample = %.8g\n", learnRatePerSample);
    }

    int baseModelEpoch = epochNumber - 1;
    net->RereadPersistableParameters<ElemType>(GetModelNameForEpoch(baseModelEpoch));

    double dummyLearnRate;
    double dummtPrevCriterion;
    size_t dummyMinibatchSize = 0;
    LoadCheckPointInfo(baseModelEpoch,
                       /*out*/ totalSamplesSeen,
                       /*out*/ dummyLearnRate,
                       smoothedGradients,
                       /*out*/ dummtPrevCriterion,
                       /*out*/ dummyMinibatchSize);
}

// Attemps to compute the error signal for the whole utterance, which will
// be fed to the neural network as features. Currently it is a workaround
// for the two-forward-pass sequence and ctc training, which allows
// processing more utterances at the same time. Only used in Kaldi2Reader.
// TODO: move the two-forward-pass support out of the reader.
template <class ElemType>
void SGD<ElemType>::AttemptUtteranceDerivativeFeatures(ComputationNetworkPtr net,
                                                       IDataReader* trainSetDataReader,
                                                       const std::vector<ComputationNodeBasePtr>& featureNodes,
                                                       StreamMinibatchInputs* inputMatrices)
{
    assert(trainSetDataReader != NULL);
    std::vector<std::vector<std::pair<wstring, size_t>>> uttInfo;
    auto pMBLayout = make_shared<MBLayout>();
    // TODO: use GetMinibatchIntoNetwork().
    while (trainSetDataReader->GetMinibatchCopy(uttInfo, *inputMatrices, pMBLayout))
    {
        ComputationNetwork::BumpEvalTimeStamp(featureNodes);

        auto& outputNodes = net->OutputNodes();
        if (outputNodes.empty())
            LogicError("no output node was found.");

        // BUGBUG (Issue #95): This is no longer correct once we have multiple input layouts.
        trainSetDataReader->CopyMBLayoutTo(net->GetMBLayoutPtrOfNetwork());
        net->ForwardProp(outputNodes[0]); // only evaluate the first output
        trainSetDataReader->SetNetOutput(uttInfo,
                                         dynamic_pointer_cast<ComputationNode<ElemType>>(outputNodes[0])->Value(),
                                         pMBLayout);
    }
}

// helper for pretty printing
static string GeneratePaddedFloatOrExpFormat(int padSize, int precision, double value)
{
    char format[16];
    char buffer[512];

    sprintf(format, "%%.%dg", precision);
    sprintf(buffer, format, value);

    for (int i = 0; i < strlen(buffer); i++)
    {
        if (buffer[i] == 'e' || buffer[i] == 'E')
        {
            sprintf(format, "%%%d.%de", padSize, precision);
            return format;
        }
    }
    sprintf(format, "%%%d.%df", padSize, precision);
    return format;
}

template <class ElemType>
int SGD<ElemType>::SGDTrace(FILE* __restrict __stream, bool isPrependTimestamp, const char* __restrict __format, ...)
{
    int result = 0;
    if (m_traceLevel > 0)
    {
        va_list args;
        va_start(args, __format);
        if (isPrependTimestamp)
        {
            PREPENDTS(__stream);
        }

        result = vfprintf(__stream, __format, args);
        va_end(args);
    }
    return result;
}

template <class ElemType>
void SGD<ElemType>::InitDistGradAgg(int numEvalNodes, int traceLevel)
{
    if (GetParallelizationMethod() == ParallelizationMethod::DataParallelSGD)
    {
        if (m_distGradAgg == nullptr)
        {
#ifdef QUANTIZED_GRADIENT_AGGREGATION
            m_distGradAgg = new AllReduceDistGradAggregator<ElemType>(m_mpi, m_numGradientBits, m_zeroThresholdFor1Bit, true /*useQuantizationForSelfStripe*/, m_bufferedAsyncGradientAggregation, traceLevel, m_syncStatsTrace);
#else
            if (m_numGradientBits != (8 * sizeof(ElemType)))
            {
                RuntimeError("Gradient quantization is unsupported in CNTK binaries built without quantized gradient aggregation support!");
            }

            m_distGradAgg = new SimpleDistGradAggregator<ElemType>(m_mpi, m_bufferedAsyncGradientAggregation, m_syncStatsTrace);
#endif // !QUANTIZED_GRADIENT_AGGREGATION
        }

        if (m_gradHeader == nullptr)
        {
            m_gradHeader = DistGradHeader::Create(numEvalNodes);
        }
    }
}

template <class ElemType>
void SGD<ElemType>::InitModelAggregationHandler(int traceLevel)
{
    if (GetParallelizationMethod() == ParallelizationMethod::ModelAveragingSGD)
    {
#ifndef BLOCKWISE_MODEL_UPDATE_FILTERING
        if (!m_pMASGDHelper)
        {
            m_pMASGDHelper = make_shared<BasicModelAveragingSGD<ElemType>>(m_mpi, traceLevel);
        }
#else

#endif 
    }
    
}
// public:
// UpdateWeightsS - static version of UpdateWeights()
// not static since it wants to access protected methods on the SGD object
template <class ElemType>
/*static*/ void SGD<ElemType>::UpdateWeightsS(const SGD<ElemType>* sgd, Matrix<ElemType>& functionValues,
                                              Matrix<ElemType>& gradientValues,
                                              Matrix<ElemType>& smoothedGradient,
                                              const double learnRatePerSample,
                                              const double momentumPerSample,
                                              size_t actualMBSize,
                                              const double L2RegWeight,
                                              const double L1RegWeight,
                                              const bool needAveMultiplier,
                                              const bool useNesterovMomentum)
{
    // we use simple linear (instead of log linear) scaling here
    const double momentum = MomentumPerMB(momentumPerSample, actualMBSize);
#if DUMPOUTPUT
    LOGPRINTF(stderr, "learnRatePerSample=%0.8f, momentum=%0.8f, actualMBSize=%ld\n",
              learnRatePerSample, momentum, actualMBSize);
    LOGPRINTF(stderr, "sgd->GradUpdateType()=%d, sgd->GradientUpdateNoiseStd()=%0.8f\n",
              sgd->GradUpdateType(), sgd->GradientUpdateNoiseStd());
    gradientValues.Print("Gradient Input");
    smoothedGradient.Print("Smoothed Gradient Input");
#endif

    // make actualMBSize is a valid value
    assert(actualMBSize > 0);

    // clipping gradients to prevent outliers
    sgd->ClipGradient(gradientValues, actualMBSize);

    GradientsUpdateType adpType = sgd->GradUpdateType();
    double noiseStd = sgd->GradientUpdateNoiseStd();
    Matrix<ElemType> sgdUpdateNoise((DEVICEID_TYPE) functionValues.GetDeviceId());
    if (noiseStd > 0)
    {
        // get the gradient structure since gradient is sparse
        sgdUpdateNoise.SetValue(gradientValues);

        // reset its value to random
        sgdUpdateNoise.SetGaussianRandomValue(0, (ElemType) noiseStd);
    }

    // L2 regularizer
    if (L2RegWeight > 0)
    {
        // multiply by actualMBSize so that it's invariant to minibatch size since learning rate is per sample
        Matrix<ElemType>::ScaleAndAdd((ElemType)(L2RegWeight * actualMBSize), functionValues, gradientValues);
    }

    if (adpType == GradientsUpdateType::None)
    {
        smoothedGradient.NormalGrad(gradientValues, functionValues,
                                    (ElemType) learnRatePerSample, (ElemType) momentum, useNesterovMomentum);
    }
    else if (adpType == GradientsUpdateType::AdaGrad ||
             (adpType == GradientsUpdateType::RmsProp && gradientValues.GetMatrixType() == MatrixType::SPARSE) ||
             (adpType == GradientsUpdateType::FSAdaGrad && gradientValues.GetMatrixType() == MatrixType::SPARSE))
    {
        // rmsprop for sparse is not implemented yet, delegate it with adagrad

        double aveMultiplier = smoothedGradient.Adagrad(gradientValues, needAveMultiplier);
        Matrix<ElemType>::ScaleAndAdd((ElemType)(-learnRatePerSample / aveMultiplier), gradientValues, functionValues);
    }
    else if (adpType == GradientsUpdateType::FSAdaGrad)
    {
        smoothedGradient.FSAdagrad(actualMBSize, gradientValues, functionValues, (ElemType) learnRatePerSample, (ElemType) momentum);
    }
    else if (adpType == GradientsUpdateType::RmsProp)
    {
        double aveMultiplier = smoothedGradient.RmsProp(gradientValues, (ElemType) sgd->m_rpi.gamma,
                                                        (ElemType) sgd->m_rpi.inc, (ElemType) sgd->m_rpi.max,
                                                        (ElemType) sgd->m_rpi.dec, (ElemType) sgd->m_rpi.min, needAveMultiplier);
        Matrix<ElemType>::ScaleAndAdd((ElemType)(-learnRatePerSample / aveMultiplier), gradientValues, functionValues);
    }

    if (noiseStd > 0)
    {
        Matrix<ElemType>::ScaleAndAdd(1.0, sgdUpdateNoise, functionValues);
    }

    // L1 regularizer with proximal gradient descent method
    if (L1RegWeight > 0)
    {
        // multiply by actualMBSize so that it's invariant to minibatch size since learning rate is per sample
        functionValues.InplaceSoftThreshold((ElemType)(learnRatePerSample * L1RegWeight * actualMBSize));
    }

#if DUMPOUTPUT
    functionValues.Print("Parameter Update");
#endif
}

// protected:

// UpdateWeights - update the weights in
template <class ElemType>
void SGD<ElemType>::UpdateWeights(const ComputationNodeBasePtr& node,
                                  Matrix<ElemType>& smoothedGradient,
                                  const double learnRatePerSample,
                                  const double momentumPerSample,
                                  const size_t actualMBSize,
                                  const double L2RegWeight, const double L1RegWeight,
                                  const bool needAveMultiplier,
                                  const bool useNesterovMomentum) const
{
#if DUMPOUTPUT
    LOGPRINTF(stderr, "Update_%ls\n", node->NodeName().c_str());
#endif
    if (!node->IsParameterUpdateRequired())
        LogicError("UpdateWeights() called for a learnable ComputationNode which has m_learningRateMultiplier == 0!");

    double nodeDependentLearningRatePerSample = learnRatePerSample * node->GetLearningRateMultiplier();
    UpdateWeightsS(this, dynamic_pointer_cast<ComputationNode<ElemType>>(node)->Value(), dynamic_pointer_cast<ComputationNode<ElemType>>(node)->Gradient(),
                   smoothedGradient, nodeDependentLearningRatePerSample, momentumPerSample,
                   actualMBSize, L2RegWeight, L1RegWeight,
                   needAveMultiplier, m_useNesterovMomentum);
    node->BumpEvalTimeStamp();
}

template <class ElemType>
void SGD<ElemType>::ClipGradient(Matrix<ElemType>& gradient, const size_t actualMBSize) const
{
    if (m_clippingThresholdPerSample != std::numeric_limits<double>::infinity())
    {
        double maxGradientPerMB = m_clippingThresholdPerSample * actualMBSize;
        if (m_gradientClippingWithTruncation)
            gradient.InplaceTruncate((ElemType)(maxGradientPerMB));
        else
        {
            // norm2 normalized
            double gradientNorm = gradient.FrobeniusNorm();
            if (gradientNorm > maxGradientPerMB)
            {
                double normFactor = maxGradientPerMB / gradientNorm;
                gradient *= (ElemType) normFactor;
            }
        }
    }
}

template <class ElemType>
void SGD<ElemType>::SaveCheckPointInfo(const size_t epoch, const size_t totalSamplesSeen,
                                       const double learnRatePerSample,
                                       const std::list<Matrix<ElemType>>& smoothedGradients,
                                       const double prevCriterion,
                                       const size_t minibatchSize)
{
    // In case of parallel training only the main node should we saving the checkpoint to prevent
    // the parallel training nodes from colliding to write the same file
    if ((m_mpi == nullptr) || m_mpi->IsMainNode())
    {
        wstring checkPointFileName = GetCheckPointFileNameForEpoch(int(epoch));
        // Saving into temporary file and then renaming it to the checkPointFileName
        // This is a standard trick to avoid havign corrupted checkpoints files if process dies during writing
        wstring tempFileName = checkPointFileName + L".tmp";

        {
            File fstream(tempFileName, FileOptions::fileOptionsBinary | FileOptions::fileOptionsWrite);
            fstream.PutMarker(FileMarker::fileMarkerBeginSection, L"BVersion"); 
            fstream << (size_t)CURRENT_CNTK_CHECKPOINT_VERSION; 
            fstream.PutMarker(FileMarker::fileMarkerEndSection, L"EVersion");

            fstream.PutMarker(FileMarker::fileMarkerBeginSection, L"BCKP");
            fstream.PutMarker(FileMarker::fileMarkerBeginSection, L"BLearnRate");
            fstream << totalSamplesSeen << learnRatePerSample << prevCriterion;
            fstream.PutMarker(FileMarker::fileMarkerEndSection, L"ELearnRate");

            fstream.PutMarker(FileMarker::fileMarkerBeginSection, L"BMinibatchSize");
            fstream << minibatchSize;
            fstream.PutMarker(FileMarker::fileMarkerEndSection, L"EMinibatchSize");

            fstream.PutMarker(FileMarker::fileMarkerBeginSection, L"BGradient");

            for (auto smoothedGradientIter = smoothedGradients.begin(); smoothedGradientIter != smoothedGradients.end(); smoothedGradientIter++)
            {
                const Matrix<ElemType>& smoothedGradient = *smoothedGradientIter;
                fstream << smoothedGradient;
            }

            fstream.PutMarker(FileMarker::fileMarkerEndSection, L"EGradient");

            fstream.PutMarker(FileMarker::fileMarkerEndSection, L"ECKP");

            // Ensuring that data is written
            fstream.Flush();
        }

        renameOrDie(tempFileName, checkPointFileName);
    }
}

template <class ElemType>
bool SGD<ElemType>::LoadCheckPointInfo(const size_t epochNumber,
                                       /*out*/ size_t& totalSamplesSeen,
                                       /*out*/ double& learnRatePerSample,
                                       std::list<Matrix<ElemType>>& smoothedGradients,
                                       /*out*/ double& prevCriterion,
                                       /*out*/ size_t& minibatchSize)
{
    wstring checkPointFileName = GetCheckPointFileNameForEpoch(int(epochNumber));
    if (!fexists(checkPointFileName.c_str()))
    {
        LOGPRINTF(stderr, "Warning: checkpoint file is missing. learning parameters will be initialized from 0\n");
        return false;
    }

    File fstream(checkPointFileName,
                 FileOptions::fileOptionsBinary | FileOptions::fileOptionsRead);

    // version info 
    size_t ckpVersion = CNTK_CHECKPOINT_VERSION_1; // if no version info is found -> version 1
    if (fstream.TryGetMarker(FileMarker::fileMarkerBeginSection, L"BVersion"))
    {
        fstream >> ckpVersion; 
        fstream.GetMarker(FileMarker::fileMarkerEndSection, L"EVersion");
    }


    fstream.GetMarker(FileMarker::fileMarkerBeginSection, L"BCKP");

    fstream.GetMarker(FileMarker::fileMarkerBeginSection, L"BLearnRate");
    fstream >> totalSamplesSeen >> learnRatePerSample >> prevCriterion;
    fstream.GetMarker(FileMarker::fileMarkerEndSection, L"ELearnRate");

    if (fstream.TryGetMarker(FileMarker::fileMarkerBeginSection, L"BMinibatchSize"))
    {
        fstream >> minibatchSize;
        fstream.GetMarker(FileMarker::fileMarkerEndSection, L"EMinibatchSize");
    }
    else
    {
        minibatchSize = m_mbSize[epochNumber];
    }

    fstream.GetMarker(FileMarker::fileMarkerBeginSection, L"BGradient");

    for (auto smoothedGradientIter = smoothedGradients.begin(); smoothedGradientIter != smoothedGradients.end(); smoothedGradientIter++)
    {
        Matrix<ElemType>& smoothedGradient = *smoothedGradientIter;
        fstream >> smoothedGradient;
    }
    fstream.GetMarker(FileMarker::fileMarkerEndSection, L"EGradient");

    fstream.GetMarker(FileMarker::fileMarkerEndSection, L"ECKP");

    return true;
}

template <class ElemType>
wstring SGD<ElemType>::GetCheckPointFileNameForEpoch(const int epoch)
{
    return GetModelNameForEpoch(epoch) + L".ckp";
}

template <class ElemType>
wstring SGD<ElemType>::GetModelNameForEpoch(const int epoch, bool bLastModel)
{
    int epoch1Base = epoch + 1;
    if (epoch1Base == m_maxEpochs || bLastModel)
    {
        return m_modelPath;
    }
    else
    {
        wstring w = msra::strfun::wstrprintf(L"%ls.%d", m_modelPath.c_str(), (int) epoch1Base);
        return w;
    }
}

// return -1 if nothing exists
template <class ElemType> // TODO: needed?
int SGD<ElemType>::DetermineStartEpoch(const bool makeMode)
{
    if (!makeMode)
    {
        // always start from scratch
        return -1;
    }

    int firstEpoch = -1;

    wstring curEpochFile = GetModelNameForEpoch(int(m_maxEpochs) - 1);
    for (int e = int(m_maxEpochs) - 1; e >= -1; e--)
    {
        const wstring prevEpochFile = GetModelNameForEpoch(e - 1);

        if (msra::files::fuptodate(curEpochFile, prevEpochFile, false))
        {
            firstEpoch = e + 1;
            break;
        }
        else
        {
            curEpochFile = prevEpochFile;
        }
    }
    if (firstEpoch == m_maxEpochs)
        LOGPRINTF(stderr, "Final model exists: %ls\n", GetModelNameForEpoch(firstEpoch - 1).c_str());

    return firstEpoch;
}

#define EPSILON 1e-5

// this probes the automatic gradient computation with random inputs
template <class ElemType>
bool SGD<ElemType>::GradientCheck(ComputationNetworkPtr net,
                                  const std::vector<ComputationNodeBasePtr>& criterionNodes,
                                  const std::list<ComputationNodeBasePtr>& learnableNodes,
                                  int npos)
{
    ScopedNetworkOperationMode modeGuard(net, NetworkOperationMode::training);

    net->StartEvaluateMinibatchLoop(criterionNodes[npos]);

    vector<string> errMsgs; // TODO: These are created but actually not returned, only their count is checked.

    // gradient checking
    for (auto nodeIter = learnableNodes.begin(); nodeIter != learnableNodes.end(); nodeIter++)
    {
        ComputationNodePtr node = dynamic_pointer_cast<ComputationNode<ElemType>>(*nodeIter);
        char wstrtmp[2048];

        for (size_t itry = 0; itry < min((size_t) 50, node->Value().GetNumElements()); itry++)
        {
            // no support to sparse matrix yet
            int irow = (int)fmod(rand(), node->Value().GetNumRows() - 1);
            int icol = (int)fmod(rand(), node->Value().GetNumCols() - 1);
            irow = max(0, irow);
            icol = max(0, icol);

            fprintf(stderr, "\n");
            LOGPRINTF(stderr, "###### d%ls######\n", node->NodeName().c_str());

            double eOrg = node->Value()(irow, icol);
            node->Value().TransferToDeviceIfNotThere(net->GetDeviceId(), true);

            node->BumpEvalTimeStamp();

            net->ForwardProp(criterionNodes[npos]);
            net->Backprop(criterionNodes[npos]);

            if (node->Gradient().GetMatrixType() == MatrixType::SPARSE)
            {
                break;
            }

            // double mbEvalCri =
            // criterionNode should be a scalar
            // TODO: why is this value not used?
            criterionNodes[npos]->Get00Element();
            double eGradErr = node->Gradient()(irow, icol);
            node->Gradient().TransferToDeviceIfNotThere(net->GetDeviceId(), true);

            double ePos = eOrg + EPSILON;
            double eNeg = eOrg - EPSILON;

            node->Value()(irow, icol) = (ElemType) ePos;
            node->Value().TransferToDeviceIfNotThere(net->GetDeviceId(), true);

            node->BumpEvalTimeStamp();
            net->ForwardProp(criterionNodes[npos]);
            // criterionNode should be a scalar

            double mbEvalCriPos = criterionNodes[npos]->Get00Element(); // TODO: make Get00Element() a function of ComputationNodeBase

            node->Value()(irow, icol) = (ElemType) eNeg;
            node->Value().TransferToDeviceIfNotThere(net->GetDeviceId(), true);

            node->BumpEvalTimeStamp();
            net->ForwardProp(criterionNodes[npos]);

            // criterionNode should be a scalar
            double mbEvalCriNeg = criterionNodes[npos]->Get00Element();

            // back to its original parameter value
            node->Value()(irow, icol) = (ElemType) eOrg;
            node->Value().TransferToDeviceIfNotThere(net->GetDeviceId(), true);

            // check if they are consistent
            double eGradNum = ((mbEvalCriPos - mbEvalCriNeg) / (ePos - eNeg));
            double threshold = pow(10.0,
                                   max(0.0,
                                       ceil(log10(min(fabs(eGradErr),
                                                      fabs(eGradNum))))) -
                                       (int) m_gradientCheckSigDigit);
            double diff = fabs(eGradErr - eGradNum);
            bool wrong = (std::isnan(diff) || diff > threshold);
            if (wrong)
            {
                fprintf(stderr, "\n");
                LOGPRINTF(stderr, "d%ls Numeric gradient = %e, Error BP gradient = %e\n",
                          node->NodeName().c_str(), eGradNum, eGradErr);
                sprintf(wstrtmp, "\nd%ls Numeric gradient = %e, Error BP gradient = %e\n",
                        node->NodeName().c_str(), eGradNum, eGradErr);
                errMsgs.push_back(wstrtmp);
            }
        }
    }

    return errMsgs.empty();
}

template class SGD<float>;
template class SGD<double>;

// =======================================================================
// class SGDParams
// =======================================================================

static AdaptationRegType ParseAdaptationRegType(const wstring& s)
{
    if      (EqualCI(s, L"") || EqualCI(s, L"none"))    return AdaptationRegType::None;
    else if (EqualCI(s, L"kl") || EqualCI(s, L"klReg")) return AdaptationRegType::KL;
    else
        InvalidArgument("ParseAdaptationRegType: Invalid Adaptation Regularization Type. Valid values are (none | kl)");
}

static GradientsUpdateType ParseGradUpdateType(const wstring& s)
{
    if      (EqualCI(s, L"") || EqualCI(s, L"none")) return GradientsUpdateType::None;
    else if (EqualCI(s, L"adagrad"))                 return GradientsUpdateType::AdaGrad;
    else if (EqualCI(s, L"rmsProp"))                 return GradientsUpdateType::RmsProp;
    else if (EqualCI(s, L"fsAdagrad"))               return GradientsUpdateType::FSAdaGrad;
    // legacy, deprecated
    else if (EqualCI(s, L"normal") || EqualCI(s, L"simple")) return GradientsUpdateType::None;
    else InvalidArgument("ParseGradUpdateType: Invalid Gradient Updating Type. Valid values are (none | adagrad | rmsProp | fsAdagrad )");
}

static ParallelizationMethod ParseParallelizationMethod(const wstring& s)
{
    if      (EqualCI(s, L"") || EqualCI(s, L"none")) return ParallelizationMethod::None;
    else if (EqualCI(s, L"DataParallelSGD"))         return ParallelizationMethod::DataParallelSGD;
    else if (EqualCI(s, L"ModelAveragingSGD"))       return ParallelizationMethod::ModelAveragingSGD;
    else InvalidArgument("ParseParallelizationMethod: Invalid Parallelization Method. Valid values are (none | dataParallelSGD | modelAveragingSGD)");
}

static LearningRateSearchAlgorithm ParseLearningRateSearchType(const wstring& s)
{
    if      (EqualCI(s, L"false") || EqualCI(s, L"none")) return LearningRateSearchAlgorithm::None;
    else if (EqualCI(s, L"searchBeforeEpoch"))            return LearningRateSearchAlgorithm::SearchBeforeEpoch;
    else if (EqualCI(s, L"adjustAfterEpoch"))             return LearningRateSearchAlgorithm::AdjustAfterEpoch;
    // legacy, deprecated
    else if (EqualCI(s, L"beforeEpoch") || EqualCI(s, L"before")) return LearningRateSearchAlgorithm::SearchBeforeEpoch;
    else if (EqualCI(s, L"afterEpoch")  || EqualCI(s, L"after"))  return LearningRateSearchAlgorithm::AdjustAfterEpoch;
    else InvalidArgument("autoAdjustLR: Invalid learning rate search type. Valid values are (none | searchBeforeEpoch | adjustAfterEpoch)");
}

template <class ConfigRecordType>
SGDParams::SGDParams(const ConfigRecordType& configSGD, size_t sizeofElemType)
{
    floatargvector learningRatesPerMB = configSGD(L"learningRatesPerMB", ConfigRecordType::Array(floatargvector()));

    floatargvector learningRatesPerSample = configSGD(L"learningRatesPerSample", ConfigRecordType::Array(floatargvector()));

    string executionEngineValue = configSGD(L"executionEngine", "synchronous");

    // AutoAdjust Parameters
    const ConfigRecordType& configAALR(configSGD(L"AutoAdjust", ConfigRecordType::Record()));
    m_autoLearnRateSearchType = ParseLearningRateSearchType(configAALR(L"autoAdjustLR", L"None"));
    m_reduceLearnRateIfImproveLessThan = configAALR(L"reduceLearnRateIfImproveLessThan", 0.0);
    m_continueReduce = configAALR(L"continueReduce", false);
    m_learnRateAdjustInterval = configAALR(L"learnRateAdjustInterval", (size_t) 1);
    m_learnRateAdjustInterval = max((size_t) 1, m_learnRateAdjustInterval); // minimum interval is 1 epoch
    m_learnRateDecreaseFactor = configAALR(L"learnRateDecreaseFactor", 0.618);
    m_increaseLearnRateIfImproveMoreThan = configAALR(L"increaseLearnRateIfImproveMoreThan", numeric_limits<double>::infinity());
    m_learnRateIncreaseFactor = configAALR(L"learnRateIncreaseFactor", 1.382);

    // AutoAdjust Auto Adjust Minibatch Parameters
    m_autoAdjustMinibatch = configAALR(L"autoAdjustMinibatch", false);
    m_minibatchSizeTuningFrequency = configAALR(L"minibatchSizeTuningFrequency", (size_t) 1);
    m_minibatchSizeTuningMax = configAALR(L"minibatchSizeTuningMax", (size_t) 1048576);
    m_minibatchSearchCriterionErrorMargin = configAALR(L"minibatchSearchCriterionErrorMargin", (size_t) 1);

    // the number of minibatches used to search
    // the learning rate. Its typically set to 10-20% of
    // the total minibatches in an epoch.
    m_numMiniBatch4LRSearch = configAALR(L"numMiniBatch4LRSearch", ConfigRecordType::Array(intargvector(vector<int>{500})));

    m_numPrevLearnRates = configAALR(L"numPrevLearnRates", (size_t) 5);
    m_numBestSearchEpoch = configAALR(L"numBestSearchEpoch", (size_t) 1);
    m_loadBestModel = configAALR(L"loadBestModel", true);
    m_useCVSetControlLRIfCVExists = configAALR(L"UseCVSetControlLRIfCVExists", true);
    m_useEvalCriterionControlLR = configAALR(L"UseEvalCriterionControlLR", false);

    // TODO: mbSize and truncated should be specified differently for truncated BPTT:
    //       mbSize = total number of samples after which a model update should happen
    //       truncated = truncation length
    m_mbSize = configSGD(L"minibatchSize", ConfigRecordType::Array(intargvector(vector<int>{256})));
    m_truncated = configSGD(L"truncated", false);
    m_maxSamplesInRAM = configSGD(L"maxSamplesInRAM", (size_t) SIZE_MAX);
    m_numSubminiBatches = configSGD(L"numSubminibatches", (size_t) 1);

    // the number of samples in each epoch (0 means, use all the samples in each epoch).
    m_epochSize = configSGD(L"epochSize", (size_t) 0);
    // the number of samples in each epoch (0 means, use all the samples in each epoch).
    if (m_epochSize == 0)
        m_epochSize = requestDataSize;
    m_maxComputedEpochSize = m_epochSize;

    // the total number of epochs to run.
    m_maxEpochs = configSGD(L"maxEpochs");

    // Note: Momentum is best specified as a MB-size agnostic fashion.
    // Because momentum per sample is a number very close to 1, it is more handy to use a logarithmic specification.
    // We use 'momentumAsTimeConstant' to specify the time constant of the low-pass filter that momentum really is.
    // To convert a typical per-MB momentum value of 'm' used with a MB size of 'N', use momentumAsTimeConstant = -N/ln(m).
    // For the common configuration of momentum 0.9 at MB size of 256, that is momentumAsTimeConstant = 2429.8.
    floatargvector momentumPerMB = configSGD(L"momentumPerMB", ConfigRecordType::Array(floatargvector()));
    floatargvector momentumPerSample = configSGD(L"momentumPerSample", ConfigRecordType::Array(floatargvector()));
    floatargvector momentumAsTimeConstant = configSGD(L"momentumAsTimeConstant", ConfigRecordType::Array(floatargvector()));
    bool useNesterovMomentum = configSGD(L"useNAG", false);

    m_maxTempMemSizeInSamplesForCNN = configSGD(L"maxTempMemSizeInSamplesForCNN", (size_t) 0);

    m_traceLevel = configSGD(L"traceLevel", (int) 0);
    m_numMBsToShowResult = configSGD(L"numMBsToShowResult", (size_t) 10);
    m_numMBsToCUDAProfile = configSGD(L"numMBsToCUDAProfile", (size_t) 0);

    m_gradientClippingWithTruncation = configSGD(L"gradientClippingWithTruncation", true);
    m_clippingThresholdPerSample = configSGD(L"clippingThresholdPerSample", numeric_limits<double>::infinity());

    // sequence-training parameters
    m_hSmoothingWeight = configSGD(L"hSmoothingWeight", 0.95);
    m_frameDropThresh = configSGD(L"frameDropThresh", 1e-10);
    m_doReferenceAlign = configSGD(L"doReferenceAlign", false);
    m_seqGammarCalcUsesMBR = configSGD(L"seqGammarUsesMBR", false);
    m_seqGammarCalcAMF = configSGD(L"seqGammarAMF", 14.0);
    m_seqGammarCalcLMF = configSGD(L"seqGammarLMF", 14.0);
    m_seqGammarCalcbMMIFactor = configSGD(L"seqGammarBMMIFactor", 0.0);
    m_seqGammarCalcWP = configSGD(L"seqGammarWordPen", 0.0);

    m_dropoutRates = configSGD(L"dropoutRate", ConfigRecordType::Array(doubleargvector(vector<double>{0.0})));
    m_batchNormalizationTimeConstant = configSGD(L"batchNormalizationTimeConstant", ConfigRecordType::Array(doubleargvector(vector<double>{0})));
    m_batchNormalizationBlendTimeConstant = configSGD(L"batchNormalizationBlendTimeConstant", ConfigRecordType::Array(doubleargvector(vector<double>{0})));

    GradientsUpdateType gradUpdateType = ParseGradUpdateType(configSGD(L"gradUpdateType", L"None"));
    double gaussianNoiseInjecStd = configSGD(L"gaussianNoiseInjectStd", 0.0);
    m_gradType.mType = gradUpdateType;
    m_gradType.mGaussianNoiseInjectStd = (float) gaussianNoiseInjecStd;

    // extract RMSProp parameters from config, if they exist. Default to reasonable values.
    m_rpi.dec = configSGD(L"rms_wgt_dec", 0.75);
    m_rpi.inc = configSGD(L"rms_wgt_inc", 1.2);
    m_rpi.min = configSGD(L"rms_wgt_min", 0.1);
    m_rpi.max = configSGD(L"rms_wgt_max", 10.0);
    m_rpi.gamma = configSGD(L"rms_gamma", 0.99);

    m_needAveMultiplier = configSGD(L"normWithAveMultiplier", true);
    m_L2RegWeight = configSGD(L"L2RegWeight", 0.0);
    m_L1RegWeight = configSGD(L"L1RegWeight", 0.0);

    // for backward support. future setup should use gradUpdateType=AdaGrad, instead of
    // useAdagrad=true
    bool useAdagrad = configSGD(L"useAdagrad", false);
    if (useAdagrad)
    {
        gradUpdateType = GradientsUpdateType::AdaGrad;
        m_gradType.mType = gradUpdateType;
    }

    m_adaptationRegType = ParseAdaptationRegType(configSGD(L"adaptationRegType", L"None"));
    m_adaptationRegWeight = configSGD(L"adaptationRegWeight", 0.0);

    // gradient check setup
    m_doGradientCheck = configSGD(L"gradientcheck", false);
    m_gradientCheckSigDigit = configSGD(L"sigFigs", 6.0); // TODO: why is this a double?

    if (m_doGradientCheck && sizeofElemType != sizeof(double))
    {
        LogicError("Gradient check needs to use precision = 'double'.");
    }

    m_useAllDataForPreComputedNode = configSGD(L"UseAllDataForPreComputedNode", true);

    // consistency checks
    for (size_t i = 0; i < m_mbSize.size(); i++)
    {
        if (m_epochSize != requestDataSize && m_epochSize < m_mbSize[i])
        {
            InvalidArgument("epoch size must be larger than mbsize.");
        }
    }

    if (m_autoLearnRateSearchType == LearningRateSearchAlgorithm::None &&
        (learningRatesPerSample.size() == 0 && learningRatesPerMB.size() == 0))
    {
        InvalidArgument("If autoLearnRateSearchType is false you must specify the learningRatesPerSample or learningRatesPerMB parameter.");
    }

    if (learningRatesPerSample.size() > 0 && learningRatesPerMB.size() > 0)
    {
        InvalidArgument("You specified both learningRatesPerSample and learningRatesPerMB. Please comment out one of them.");
    }

    if (learningRatesPerSample.size() > 0)
    {
        m_learningRatesParam = learningRatesPerSample;
        m_learningRatesSpecifiedForMBSize = intargvector(L"1");
    }
    else if (learningRatesPerMB.size() > 0) // this actually means per specified minibatch size
    {
        m_learningRatesParam = learningRatesPerMB;
        m_learningRatesSpecifiedForMBSize = m_mbSize;
    }

    if ((int) (momentumPerSample.size() > 0) + (int) (momentumPerMB.size() > 0) + (int) (momentumAsTimeConstant.size() > 0) > 1)
    {
        InvalidArgument("You specified more than one of momentumPerSample, momentumPerMB, and momentumAsTimeConstant. Please only specify one.");
    }

    if (momentumPerSample.size() > 0) // note: noone would ever use this; use momentumAsTimeConstant instead
    {
        m_momentumParam = momentumPerSample;
        m_momentumSpecifiedForMBSize = intargvector(L"1");
    }
    else if (momentumAsTimeConstant.size() > 0)
    {
        vector<float> momentumPerSampleVec;
        for (int i = 0; i < momentumAsTimeConstant.size(); i++)
        {
            double momTC = momentumAsTimeConstant[i];
            double momPS = momTC == 0.0 ? 0 : exp(-1.0 / momTC);
            momentumPerSampleVec.push_back((float) momPS);
        }
        m_momentumParam = momentumPerSampleVec;
        m_momentumSpecifiedForMBSize = intargvector(L"1");
    }
    else if (momentumPerMB.size() > 0)
    {
        m_momentumParam = momentumPerMB;
        m_momentumSpecifiedForMBSize = m_mbSize;
    }
    else // default: momentumPerMB = 0.9 per MB
    {
        m_momentumParam = floatargvector(L"0.9");
        m_momentumSpecifiedForMBSize = m_mbSize;
    }
    m_useNesterovMomentum = useNesterovMomentum;

    for (int i = 0; i < m_momentumParam.size(); i++)
    {
        if (m_momentumParam[i] >= 1.0 || m_momentumParam[i] < 0.0)
        {
            InvalidArgument("Momentum parameter must be in [0, 1).");
        }
    }

    if (m_learnRateDecreaseFactor > 1 || m_learnRateIncreaseFactor < 1)
    {
        InvalidArgument("learnRateIncreaseFactor must be >= 1 and learnRateDecreaseFactor must be <= 1.");
    }

    for (size_t i = 0; i < m_dropoutRates.size(); i++)
    {
        if (m_dropoutRates[i] >= 1 || m_dropoutRates[i] < 0)
        {
            InvalidArgument("dropoutRate must be >= 0 and < 1.");
        }
    }

    if (m_adaptationRegWeight > 1 || m_adaptationRegWeight < 0)
        InvalidArgument("adaptationRegWeight must be in [0 1]");

    m_minLearnRate = 1e-9f;

    m_needAdaptRegularization = false;

    // BUGBUG: these are not passed to Init()
    m_doUnitTest = configSGD(L"unitTest", false);

    // parallel training
    m_parallelizationMethod = ParallelizationMethod::None;
    m_numGradientBits = 32;
    m_zeroThresholdFor1Bit = true;
    m_bufferedAsyncGradientAggregation = false;
    m_enableDistributedMBReading = false;
    m_parallelizationStartEpochNum = 0;
    m_nFramesBetweenMASync = 40000; // default 40k frames

    if (configSGD.Exists(L"ParallelTrain"))
    {
        const ConfigRecordType& configParallelTrain(configSGD(L"ParallelTrain", ConfigRecordType::Record()));
        m_parallelizationMethod = ParseParallelizationMethod(configParallelTrain(L"parallelizationMethod", L"none"));
        m_parallelizationStartEpochNum = configParallelTrain(L"parallelizationStartEpoch", (int) 1) - 1; // Epoch numbers internally are 0 based
        m_enableDistributedMBReading = configParallelTrain(L"distributedMBReading", false);
        m_syncStatsTrace = configParallelTrain(L"syncPerfStats", (int) 0);

        if (configParallelTrain.Exists(L"DataParallelSGD"))
        {
            const ConfigRecordType& configDataParallelSGD(configParallelTrain(L"DataParallelSGD", ConfigRecordType::Record()));
            size_t defaultGradientBits = 8 * sizeofElemType;
            m_numGradientBits = configDataParallelSGD(L"gradientBits", defaultGradientBits);
            m_zeroThresholdFor1Bit = configDataParallelSGD(L"useZeroThresholdFor1BitQuantization", true);
            m_bufferedAsyncGradientAggregation = configDataParallelSGD(L"useBufferedAsyncGradientAggregation", false);
            if ((m_numGradientBits < 1) || (m_numGradientBits > (8 * sizeofElemType)))
            {
                InvalidArgument("gradientBits must be in the range [1, 32] when using precision=float and in range [1, 64] when using precision=double!");
            }
        }

        if (configParallelTrain.Exists(L"ModelAveragingSGD"))
        {
            const ConfigRecordType& configMASGD(configParallelTrain(L"ModelAveragingSGD", ConfigRecordType::Record()));
            m_nFramesBetweenMASync = configMASGD(L"syncFrequencyInFrames", (size_t) 40000);
        }
    }
}

static size_t GetSizeOfPrecision(const ScriptableObjects::IConfigRecordPtr configp)
{
    wstring precision = configp->Get(L"precision");
    if (precision == L"float")
        return sizeof(float);
    else if (precision == L"double")
        return sizeof(double);
    else
        RuntimeError("invalid value '%ls' for 'precision', must be 'float' or 'double'", precision.c_str());
}

SGDParams::SGDParams(const ScriptableObjects::IConfigRecordPtr configp)
    : SGDParams(*configp, GetSizeOfPrecision(configp))
{
}

// register SGD<> with the ScriptableObject system
ScriptableObjects::ConfigurableRuntimeTypeRegister::AddFloatDouble<SGD<float>, SGD<double>> registerSGDOptimizer(L"SGDOptimizer");

}}}<|MERGE_RESOLUTION|>--- conflicted
+++ resolved
@@ -73,15 +73,7 @@
     m_needAdaptRegularization = false;
 
     // set tracing flags
-<<<<<<< HEAD
     net->EnableNodeTracing(m_traceNodeNamesReal, m_traceNodeNamesCategory, m_traceNodeNamesSparse);
-=======
-    for (const auto& traceNodeName : m_traceNodeNamesReal)
-        net->GetNodeFromName(traceNodeName)->EnableNodeTracing(/*isCategoryLabel=*/false);
-
-    for (const auto& traceNodeName : m_traceNodeNamesCategory)
-        net->GetNodeFromName(traceNodeName)->EnableNodeTracing(/*isCategoryLabel=*/true);
->>>>>>> 916497bf
 
     TrainOrAdaptModel(startEpoch, net, loadNetworkFromCheckpoint, net, nullptr, trainSetDataReader, validationSetDataReader);
 }
@@ -161,16 +153,11 @@
     fprintf(stderr, "\n");
     LOGPRINTF(stderr, "Training criterion node(s):\n");
     for (const auto& node : criterionNodes)
-<<<<<<< HEAD
-        fprintf(stderr, "\t%ls = %ls\n", node->NodeName().c_str(), node->OperationName().c_str());
+        LOGPRINTF(stderr, "\t%ls = %ls\n", node->NodeName().c_str(), node->OperationName().c_str());
     if (criterionNodes.empty())
     {
-        fprintf(stderr, "\t(none)\n");
+        LOGPRINTF(stderr, "\t(none)\n");
         InvalidArgument("TrainOrAdaptModel: No criterion node was specified.");
-=======
-    {
-        LOGPRINTF(stderr, "\t%ls = %ls\n", node->NodeName().c_str(), node->OperationName().c_str());
->>>>>>> 916497bf
     }
 
     // determine evaluationNodes from GetEvalCriterionNodes(), ensuring each criterion is only logged once
@@ -191,9 +178,7 @@
             LOGPRINTF(stderr, "Evaluation criterion node(s):\n");
             fprintf(stderr, "\n");
             for (const auto& node : evaluationNodes)
-            {
                 LOGPRINTF(stderr, "\t%ls = %ls\n", node->NodeName().c_str(), node->OperationName().c_str());
-            }
         }
     }
 
@@ -295,7 +280,7 @@
     {
         InitModelAggregationHandler(m_syncStatsTrace);
     }
-
+    
     // precompute mean and invStdDev nodes and save initial model
     // When no precompute, only save if we did not load the model from a 
     // checkpoint but instead built it from a network description
@@ -517,23 +502,13 @@
                     learnRatePerSample, epochTime);
 
             // TODO: why these extra log messages here and not for 1 eval criterion?
-<<<<<<< HEAD
-            fprintf(stderr, "Finished Epoch[%2d of %d]:     Criterion Node [%ls] Per Sample = %.8g\n",
-                    i + 1, (int) m_maxEpochs, criterionNodes[0]->NodeName().c_str(), epochCriterion);
+            LOGPRINTF(stderr, "Finished Epoch[%2d of %d]:     Criterion Node [%ls] Per Sample = %.8g\n",
+                      i + 1, (int) m_maxEpochs, criterionNodes[0]->NodeName().c_str(), epochCriterion);
 
             for (size_t j = 0; j < epochEvalErrors.size(); j++)
             {
-                fprintf(stderr, "Finished Epoch[%2d of %d]:     Evaluation Node [%ls] Per Sample = %.8g\n",
-                        i + 1, (int) m_maxEpochs, evalNodeNames[j].c_str(), epochEvalErrors[j]);
-=======
-            LOGPRINTF(stderr, "Finished Epoch[%2d of %d]: Criterion Node [%ls] Per Sample = %.8g\n",
-                      i + 1, (int) m_maxEpochs, criterionNodes[0]->NodeName().c_str(), epochCriterion);
-
-            for (size_t j = 0; j < epochEvalErrors.size(); j++)
-            {
-                LOGPRINTF(stderr, "Finished Epoch[%2d of %d]: Evaluation Node [%ls] Per Sample = %.8g\n",
+                LOGPRINTF(stderr, "Finished Epoch[%2d of %d]:     Evaluation Node [%ls] Per Sample = %.8g\n",
                           i + 1, (int) m_maxEpochs, evalNodeNames[j].c_str(), epochEvalErrors[j]);
->>>>>>> 916497bf
             }
         }
 
@@ -550,7 +525,7 @@
                 cvSetTrainAndEvalNodes.push_back(evaluationNodes[0]->NodeName());
             }
 
-            // BUGBUG: We should not use the training MB size. The training MB size is constrained by both convergence and memory. Eval is only constrained by memory.
+                // BUGBUG: We should not use the training MB size. The training MB size is constrained by both convergence and memory. Eval is only constrained by memory.
             vector<double> vScore = evalforvalidation.Evaluate(validationSetDataReader, cvSetTrainAndEvalNodes, m_mbSize[i]);
             LOGPRINTF(stderr, "Finished Epoch[%2d of %d]: [Validation Set] TrainLossPerSample = %.8g", i + 1, (int) m_maxEpochs, vScore[0]);
             if (vScore.size() > 1)
@@ -1327,13 +1302,7 @@
     fprintf(stderr, "\n");
     LOGPRINTF(stderr, "Precomputing --> %lu PreCompute nodes found.\n\n", nodes.size());
     for (const auto & node : nodes)
-<<<<<<< HEAD
-        fprintf(stderr, "\t%ls = %ls()\n", node->NodeName().c_str(), node->OperationName().c_str());
-=======
-    {
-        LOGPRINTF(stderr, "\tNodeName: %ls\n", (node->NodeName()).c_str());
-    }
->>>>>>> 916497bf
+        LOGPRINTF(stderr, "\t%ls = %ls()\n", node->NodeName().c_str(), node->OperationName().c_str());
 
     // compute
     ScopedNetworkOperationMode modeGuard(net, NetworkOperationMode::preComputing);
@@ -1368,9 +1337,7 @@
 
     // finalize
     for (auto & node : nodes)
-    {
         dynamic_pointer_cast<IPreComputeNode>(node)->MarkComputed(true /*done accumulating*/);
-    }
 
     fprintf(stderr, "\n");
     LOGPRINTF(stderr, "Precomputing --> Completed.\n\n");
@@ -1585,9 +1552,9 @@
     if (epochNumber < 2 && m_prevChosenMinibatchSize != 0)
     {
         // newly started training: any previous MB size stored in the model is to be ignored
-        LOGPRINTF(stderr, "before epoch .2, previous minibatchSize %zd is "
-                  "considered invalid -> resetting\n",
-                m_prevChosenMinibatchSize);
+        // BUGBUG: %z is not supported in VS 2013, is it?
+        LOGPRINTF(stderr, "before epoch .2, previous minibatchSize %zd is considered invalid -> resetting\n",
+                  m_prevChosenMinibatchSize);
         m_prevChosenMinibatchSize = 0;
     }
 
@@ -1596,8 +1563,7 @@
         (epochNumber + 1) > m_minibatchSizeTuningFrequency &&
         (epochNumber + 1) % m_minibatchSizeTuningFrequency != 0)
     {
-        LOGPRINTF(stderr, "AdaptiveMinibatchSearch: Search for a better minibatchSize "
-                  "in epoch %d skipped, keeping minibatchSize of %zd\n",
+        LOGPRINTF(stderr, "AdaptiveMinibatchSearch: Search for a better minibatchSize in epoch %d skipped, keeping minibatchSize of %zd\n",
                   epochNumber + 1, m_prevChosenMinibatchSize);
         chosenMinibatchSize = m_prevChosenMinibatchSize;
     }
@@ -1608,8 +1574,7 @@
             // if m_prevChosenMinibatchSize (the chosen minibatch size for the previous epoch) div 2
             // is higher than initialMinibatchSize (the minibatch size we start with for this epoch),
             // then start the search with m_prevChosenMinibatchSize/2 instead of initialMinibatchSize.
-            LOGPRINTF(stderr, "AdaptiveMinibatchSearch: Limiting minMinibatchSize to "
-                      "largest of previous minibatchSize = (%d / 2) or %d\n",
+            LOGPRINTF(stderr, "AdaptiveMinibatchSearch: Limiting minMinibatchSize to largest of previous minibatchSize = (%d / 2) or %d\n",
                       (int) m_prevChosenMinibatchSize, (int) minMinibatchSize);
             minMinibatchSize = max(minMinibatchSize, m_prevChosenMinibatchSize / 2);
         }
@@ -1621,9 +1586,8 @@
         {
             assert(m_prevChosenMinibatchSize >= chosenMinibatchSize);
 
-            LOGPRINTF(stderr, "AdaptiveMinibatchSearch: Limiting maxMinibatchSize to "
-                      "previous minibatchSize %zd*2\n",
-                    m_prevChosenMinibatchSize);
+            LOGPRINTF(stderr, "AdaptiveMinibatchSearch: Limiting maxMinibatchSize to previous minibatchSize %zd*2\n",
+                      m_prevChosenMinibatchSize);
             maxMinibatchSize = min(maxMinibatchSize, m_prevChosenMinibatchSize * 2);
         }
 
@@ -1736,14 +1700,12 @@
             lastTriedTrialEpochCriterion = epochCriterion;
             if (trialMinibatchSizeFloat * minibatchSizeTuningFactor <= maxMinibatchSize)
             {
-                LOGPRINTF(stderr, "AdaptiveMinibatchSearch: Keep searching... "
-                          "EpochCriterion = %.10g vs BaseCriterion = %.10g\n",
+                LOGPRINTF(stderr, "AdaptiveMinibatchSearch: Keep searching... EpochCriterion = %.10g vs BaseCriterion = %.10g\n",
                           epochCriterion, baseCriterion);
             }
         }
     }
-    LOGPRINTF(stderr, "AdaptiveMinibatchSearch: Search successful!!! Chose new minibatchSize of %d. "
-              "EpochCriterion = %.10g vs BaseCriterion = %.10g\n\n",
+    LOGPRINTF(stderr, "AdaptiveMinibatchSearch: Search successful. New minibatchSize is %d. EpochCriterion = %.10g vs BaseCriterion = %.10g\n\n",
               (int) lastTriedTrialMinibatchSize, lastTriedTrialEpochCriterion, baseCriterion);
 
     return lastTriedTrialMinibatchSize;
