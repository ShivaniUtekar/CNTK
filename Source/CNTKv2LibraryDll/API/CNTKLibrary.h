--- conflicted
+++ resolved
@@ -31,1039 +31,6 @@
 
 namespace CNTK
 {
-<<<<<<< HEAD
-	///
-	/// Enumeration type denoting data type of symbolic data entities or actual data.
-	///
-	enum class DataType
-	{
-		Unknown,
-		Float,
-		Double,
-
-		/* TODO:
-		Bit,
-		Char,
-		UChar,
-		Short,
-		UShort,
-		Int,
-		UInt,
-		Long,
-		ULong,
-		Float8,
-		Float16,
-		Complex,
-		String,
-		*/
-	};
-
-	///
-	/// Get the 'DataType' corresponding to the ElementType template type argument.
-	///
-	template <typename ElementType>
-	inline DataType AsDataType()
-	{
-		if (std::is_same<ElementType, float>())
-			return DataType::Float;
-		else if (std::is_same<ElementType, double>())
-			return DataType::Double;
-		else
-			NOT_IMPLEMENTED;
-	}
-
-	///
-	/// Enumeration type denoting the format of storage underlying an instance of a NDArrayView.
-	///
-	enum class StorageFormat
-	{
-		Dense,
-		SparseCSC,
-		SparseBlockCol,
-	};
-
-	inline bool IsSparseStorageFormat(StorageFormat storageFormat)
-	{
-		return (storageFormat != StorageFormat::Dense);
-	}
-
-	///
-	/// Enumeration type denoting the type of a compute device.
-	///
-	enum class DeviceKind
-	{
-		CPU,
-		GPU,
-		// TODO: FPGA
-	};
-
-	///
-	/// Denotes a compute device instance.
-	///
-	class DeviceDescriptor final
-	{
-	public:
-		///
-		/// Returns the Id of 'this' device.
-		///
-		int Id() const { return m_deviceId; }
-
-		///
-		/// Returns the DeviceKind of 'this' device.
-		///
-		DeviceKind Type() const { return m_deviceType; }
-
-		///
-		/// Static method to get the descriptor of the CPU device on the local system.
-		///
-		static DeviceDescriptor CPUDevice() { return{ 0, DeviceKind::CPU }; }
-
-		///
-		/// Static method to get the descriptor of the GPU device on the local system with the specified CUDA device ID.
-		///
-		static DeviceDescriptor GPUDevice(unsigned int deviceId) { return{ deviceId, DeviceKind::GPU }; }
-
-		///
-		/// Static method to get the descriptor of the default device for the current process.
-		/// This device is used for all CNTK operations where a device needs to be specified and one is not explicitly specified.
-		///
-		CNTK_API static DeviceDescriptor DefaultDevice();
-
-	private:
-		DeviceDescriptor(unsigned int deviceId, DeviceKind deviceType)
-			: m_deviceId(deviceId), m_deviceType(deviceType)
-		{}
-
-	private:
-		unsigned int m_deviceId;
-		DeviceKind m_deviceType;
-	};
-
-	inline bool operator==(const DeviceDescriptor& left, const DeviceDescriptor& right)
-	{
-		return ((left.Type() == right.Type()) && (left.Id() == right.Id()));
-	}
-
-	inline bool operator!=(const DeviceDescriptor& left, const DeviceDescriptor& right)
-	{
-		return !(left == right);
-	}
-
-	///
-	/// Denotes a multi-dimensional rectangular shape.
-	///
-	class NDShape final
-	{
-		friend bool operator==(const NDShape& first, const NDShape& second);
-	public:
-
-		///
-		/// A placeholder value to use for an axis whose dimension is unknown and is to be inferred by the system.
-		///
-		static const size_t InferredDimension = (size_t)-1;
-
-	public:
-		///
-		/// Contruct a NDShape instance with the specified number of axes and dimensionality in each axis.
-		///
-		explicit NDShape(size_t numAxes, size_t dimension = InferredDimension)
-			: m_shapeDims(numAxes, dimension)
-		{}
-
-		///
-		/// Contruct a NDShape instance with specified dimensions.
-		///
-		NDShape(const std::vector<size_t>& dimensions)
-			: m_shapeDims(dimensions)
-		{}
-
-		///
-		/// Contruct a NDShape instance with specified dimensions.
-		///
-		NDShape(const std::initializer_list<size_t>& dimensions)
-			: m_shapeDims(dimensions)
-		{}
-
-		///
-		/// Returns the dimensions of 'this' shape as a std::vector<size_t>
-		///
-		const std::vector<size_t>& Dimensions() const { return m_shapeDims; }
-
-		///
-		/// Returns the number of axes of 'this' shape.
-		///
-		size_t NumAxes() const { return m_shapeDims.size(); }
-
-		///
-		/// Returns a reference to dimension size for the specified axis.
-		///
-		size_t& operator[](size_t axisId) { return m_shapeDims[axisId]; }
-
-		///
-		/// Returns the dimension size for the specified axis.
-		///
-		size_t operator[](size_t axisId) const { return m_shapeDims[axisId]; }
-
-		///
-		/// Creates and returns a new NDShape instance with the same dimensions as 'this' shape's specified axis range [beginAxisId, endAxisId).
-		///
-		NDShape SubShape(size_t beginAxisId = 0, size_t endAxisId = SIZE_MAX) const
-		{
-			endAxisId = (endAxisId == SIZE_MAX) ? NumAxes() : endAxisId;
-			if ((endAxisId < beginAxisId) || (endAxisId > NumAxes()))
-				InvalidArgument("NDShape::SubShape : The specified endAxisId (%d) cannot exceed the number of axes (%d) of 'this' NDShape and must be >= than the specified beginAxisId (%d)", (int)endAxisId, (int)NumAxes(), (int)beginAxisId);
-
-			std::vector<size_t> subShapeDims(m_shapeDims.begin() + beginAxisId, m_shapeDims.begin() + endAxisId);
-			return subShapeDims;
-		}
-
-		///
-		/// Returns a boolean value indicating if the dimension size for any of the axes of 'this' shape is unknown/inferred (aka == NDShape::InferredDimension).
-		///
-		bool HasInferredDimension() const
-		{
-			return (std::find(m_shapeDims.begin(), m_shapeDims.end(), (size_t)InferredDimension) != m_shapeDims.end());
-		}
-
-		///
-		/// Returns the total size of the rectangular shape that 'this' shape denotes.
-		///
-		size_t TotalSize() const
-		{
-			if (HasInferredDimension())
-				RuntimeError("NDShape::TotalSize : TotalSize cannot be determined for a NDShape with one or more dimensions being InferredDimension");
-
-			size_t totalSize = 1;
-			for (auto dim : m_shapeDims)
-				totalSize *= dim;
-
-			return totalSize;
-		}
-
-		///
-		/// Creates and returns a new shape contructed by appending the dimensions of the specified 'shape' to 'this' shape's dimensions.
-		///
-		NDShape AppendShape(const NDShape& shape) const
-		{
-			std::vector<size_t> newShapeDims(NumAxes() + shape.NumAxes());
-			std::copy(m_shapeDims.begin(), m_shapeDims.end(), newShapeDims.begin());
-			std::copy(shape.m_shapeDims.begin(), shape.m_shapeDims.end(), newShapeDims.begin() + m_shapeDims.size());
-
-			return newShapeDims;
-		}
-
-		///
-		/// Create a string representation of 'this' NDShape for display/printing purposes
-		///
-		std::wstring AsString() const
-		{
-			std::wstringstream wStrStream(L"{");
-			for (size_t i = 0; i < NumAxes(); i++)
-			{
-				if (i != 0)
-					wStrStream << L", ";
-
-				wStrStream << m_shapeDims[i];
-			}
-
-			wStrStream << L"}";
-			return wStrStream.str();
-		}
-
-	private:
-		std::vector<size_t> m_shapeDims;
-	};
-
-	inline bool operator==(const NDShape& first, const NDShape& second)
-	{
-		return first.m_shapeDims == second.m_shapeDims;
-	}
-
-	inline bool operator!=(const NDShape& first, const NDShape& second)
-	{
-		return !(first == second);
-	}
-
-	typedef int SparseIndexType;
-
-	///
-	/// Denotes a multi-dimensional writable or read-only array of elemental values.
-	/// This type denotes a view and there may be multiple simultaneous views of the data underlying a NDArrayView instance.
-	/// The underlying data is stored in sparse or dense format, and is located on a specific device.
-	/// The actual underlying storage is either external or internal in which case its lifetime is managed through reference counting.
-	///
-	class NDArrayView final : public std::enable_shared_from_this<NDArrayView>
-	{
-		friend class CompositeFunction;
-
-		template <typename T, typename ...CtorArgTypes>
-		friend inline std::shared_ptr<T> MakeSharedObject(CtorArgTypes&& ...ctorArgs);
-	public:
-		///
-		/// Construct a NDArrayView with the specified 'dataBuffer' as the backing storage.
-		/// The 'dataBuffer' must have been allocated on the specified 'device', must be at least
-		/// as large as the total size of the specified 'viewShape' and must outlive the created NDArrayView object.
-		///
-		CNTK_API NDArrayView(CNTK::DataType dataType, const NDShape& viewShape, void* dataBuffer, size_t bufferSizeInBytes, const DeviceDescriptor& device, bool readOnly = false);
-
-		/// Construct a read-only NDArrayView with the specified 'dataBuffer' as the backing storage.
-		/// The 'dataBuffer' must have been allocated on the specified 'device', must be at least
-		/// as large as the total size of the specified 'viewShape' and must outlive the created NDArrayView object.
-		///
-		NDArrayView(CNTK::DataType dataType, const NDShape& viewShape, const void* dataBuffer, size_t bufferSizeInBytes, const DeviceDescriptor& device)
-			: NDArrayView(dataType, viewShape, const_cast<void*>(dataBuffer), bufferSizeInBytes, device, /*readOnly =*/ true)
-		{}
-
-		///
-		/// Construct a NDArrayView with newly allocated sparse storage in SparseCSC format on the specified 'device' and initialize its contents
-		// with the specified Sparse CSC format data.
-		///
-		template <typename ElementType>
-		CNTK_API NDArrayView(const NDShape& viewShape, const SparseIndexType* colStarts, const SparseIndexType* rowIndices, const ElementType* nonZeroValues, size_t numNonZeroValues, const DeviceDescriptor& device, bool readOnly = false);
-
-		///
-		/// Construct a NDArrayView over newly allocated storage in the specified format on the specified 'device'.
-		///
-		CNTK_API NDArrayView(CNTK::DataType dataType, CNTK::StorageFormat storageType, const NDShape& viewShape, const DeviceDescriptor& device);
-
-		///
-		/// Construct a NDArrayView over newly allocated dense storage on the specified 'device'.
-		///
-		NDArrayView(CNTK::DataType dataType, const NDShape& viewShape, const DeviceDescriptor& device)
-			: NDArrayView(dataType, StorageFormat::Dense, viewShape, device)
-		{}
-
-		///
-		/// Construct a NDArrayView with the specified 'dataBuffer' as the backing storage.
-		/// The 'dataBuffer' must have been allocated on the specified 'device', must be at least
-		/// as large as the total size of the specified 'viewShape' and must outlive the created NDArrayView object.
-		///
-		template <typename ElementType>
-		NDArrayView(const NDShape& viewShape, ElementType* dataBuffer, size_t numBufferElements, const DeviceDescriptor& device, bool readOnly = false)
-			: NDArrayView(AsDataType<ElementType>(), viewShape, dataBuffer, numBufferElements * sizeof(ElementType), device, readOnly)
-		{}
-
-		///
-		/// Construct a read-only NDArrayView with the specified 'dataBuffer' as the backing storage.
-		/// The 'dataBuffer' must have been allocated on the specified 'device', must be at least
-		/// as large as the total size of the specified 'viewShape' and must outlive the created NDArrayView object.
-		///
-		template <typename ElementType>
-		NDArrayView(const NDShape& viewShape, const ElementType* dataBuffer, size_t numBufferElements, const DeviceDescriptor& device)
-			: NDArrayView(AsDataType<ElementType>(), viewShape, dataBuffer, numBufferElements * sizeof(ElementType), device)
-		{}
-
-		///
-		/// Construct a NDArrayView with the buffer underlying the specified std::vector or std::aray being the underlying storage.
-		/// The container must be at least as large as the total size of the specified 'viewShape' and should outlive the created NDArrayView object.
-		///
-		template <typename ContainerType, typename std::enable_if<std::is_same<ContainerType, std::vector<typename ContainerType::value_type>>::value ||
-			std::is_same<ContainerType, std::array<typename ContainerType::value_type, sizeof(ContainerType) / sizeof(typename ContainerType::value_type)>>::value>::type* = nullptr>
-			NDArrayView(const NDShape& viewShape, ContainerType& sourceContainer, bool readOnly = false)
-			: NDArrayView(viewShape, sourceContainer.data(), sourceContainer.size(), DeviceDescriptor::CPUDevice(), readOnly)
-		{}
-
-		///
-		/// Construct a read-only NDArrayView with the buffer underlying the specified std::vector or std::aray being the underlying storage.
-		/// The container must be the same size as the total size of the specified 'viewShape' and should outlive the created NDArrayView object.
-		///
-		template <typename ContainerType, typename std::enable_if<std::is_same<ContainerType, std::vector<typename ContainerType::value_type>>::value ||
-			std::is_same<ContainerType, std::array<typename ContainerType::value_type, sizeof(ContainerType) / sizeof(typename ContainerType::value_type)>>::value>::type* = nullptr>
-			NDArrayView(const NDShape& viewShape, const ContainerType& sourceContainer)
-			: NDArrayView(viewShape, sourceContainer.data(), sourceContainer.size(), DeviceDescriptor::CPUDevice())
-		{
-			if (sourceContainer.size() != viewShape.TotalSize())
-				InvalidArgument("The size of the STL container does not match the size of the specified viewShape");
-		}
-
-		///
-		/// Construct a NDArrayView over newly allocated dense storage on the specified device and 
-		/// assign the specified value to each element of the view.
-		///
-		template <typename ElementType>
-		explicit NDArrayView(const ElementType& value, const NDShape& viewShape = { 1 }, const DeviceDescriptor& device = DeviceDescriptor::DefaultDevice(), bool readOnly = false)
-			: NDArrayView(AsDataType<ElementType>(), viewShape, device)
-		{
-			SetValue(value);
-			m_isReadOnly = readOnly;
-		}
-
-		///
-		/// Destruct 'this' NDArrayView object
-		///
-		CNTK_API ~NDArrayView();
-
-		///
-		/// Returns a writable pointer to the data buffer underlying 'this' view
-		/// Throws an exception if 'this' view is read-only
-		/// 
-		template <typename ElementType>
-		CNTK_API ElementType* WritableDataBuffer();
-
-		///
-		/// Returns a read-only pointer to the data buffer underlying 'this' view
-		/// 
-		template <typename ElementType>
-		CNTK_API const ElementType* DataBuffer() const;
-
-		///
-		/// Returns the descriptor of the device that 'this' view resides on
-		///
-		DeviceDescriptor Device() const { return m_device; }
-
-		///
-		/// Returns the data type of 'this' view's contents.
-		///
-		DataType GetDataType() const { return m_dataType; }
-
-		///
-		/// Returns the storage format of 'this' view.
-		///
-		StorageFormat GetStorageFormat() const { return m_storageFormat; }
-
-		///
-		/// Returns the shape 'this' view.
-		///
-		const NDShape& Shape() const { return m_viewShape; }
-
-		///
-		/// Returns a boolean indicating if 'this' view contains data in sparse storage format.
-		///
-		bool IsSparse() const
-		{
-			return (GetStorageFormat() != StorageFormat::Dense);
-		}
-
-		///
-		/// Returns a boolean indicating if 'this' view is read-only.
-		///
-		bool IsReadOnly() const { return m_isReadOnly; }
-
-		///
-		/// Creates a new NDArrayView with newly allocated storage on the same device as 'this' view and copies 'this' view's contents into the newly allocated view.
-		///
-		CNTK_API NDArrayViewPtr DeepClone(bool readOnly = false) const;
-
-		///
-		/// Creates a new NDArrayView which is an alias of 'this' view; i.e. a new view of the same shape as 'this' over the same underlying data.
-		///
-		CNTK_API NDArrayViewPtr Alias(bool readOnly = false) const;
-
-		///
-		/// Copies the contents of the 'source' NDArrayView to 'this' view.
-		/// The shapes of the 'source' view and 'this' view must be identical.
-		///
-		CNTK_API void CopyFrom(const NDArrayView& source);
-
-		///
-		/// Static method to construct a new NDArrayView object whose contents are drawn from a normal distribution with the specified mean and standard deviation..
-		///
-		template <typename ElementType>
-		CNTK_API static NDArrayViewPtr RandomNormal(const NDShape& shape, double mean, double stdDev, unsigned long seed = 1, const DeviceDescriptor& device = DeviceDescriptor::DefaultDevice());
-
-		///
-		/// Static method to construct a new NDArrayView object whose contents are drawn from a uniform distribution in the specified value range.
-		///
-		template <typename ElementType>
-		CNTK_API static NDArrayViewPtr RandomUniform(const NDShape& shape, double rangeStart, double rangeEnd, unsigned long seed = 1, const DeviceDescriptor& device = DeviceDescriptor::DefaultDevice());
-
-	private:
-		// Disallow copy and move construction and assignment
-		NDArrayView(const NDArrayView&) = delete; NDArrayView& operator=(const NDArrayView&) = delete; NDArrayView& operator=(NDArrayView&&) = delete; NDArrayView(NDArrayView&& other) = delete;
-
-	private:
-		static const size_t AutoSelectRowColSplitPoint = SIZE_MAX;
-
-	private:
-		CNTK_API NDArrayView(CNTK::DataType dataType, const DeviceDescriptor& device, CNTK::StorageFormat storageType, const NDShape& viewShape, bool readOnly, void* tensorView);
-
-		CNTK_API void SetValue(float value);
-		CNTK_API void SetValue(double value);
-
-		template <typename ElementType>
-		static std::shared_ptr<Microsoft::MSR::CNTK::Matrix<ElementType>> GetMatrixImpl(const Microsoft::MSR::CNTK::TensorView<ElementType>* tensorView, size_t rowColSplitPoint);
-
-		template <typename ElementType>
-		std::shared_ptr<const Microsoft::MSR::CNTK::Matrix<ElementType>> GetMatrix(size_t rowColSplitPoint = AutoSelectRowColSplitPoint) const;
-
-		template <typename ElementType>
-		std::shared_ptr<Microsoft::MSR::CNTK::Matrix<ElementType>> GetWritableMatrix(size_t rowColSplitPoint = AutoSelectRowColSplitPoint);
-
-		template <typename ElementType>
-		const Microsoft::MSR::CNTK::TensorView<ElementType>* GetTensorView() const;
-
-		template <typename ElementType>
-		Microsoft::MSR::CNTK::TensorView<ElementType>* GetWritableTensorView();
-
-	private:
-		CNTK::DataType m_dataType;
-		DeviceDescriptor m_device;
-		CNTK::StorageFormat m_storageFormat;
-		NDShape m_viewShape;
-		bool m_isReadOnly;
-
-		std::shared_ptr<void> m_tensorView; // Microsoft::MSR::CNTK::TensorView<ElemType>*
-	};
-
-	///
-	/// Denotes a multi-dimensional mask used for specifying specific sections of a NDArrayView object as masked/invalid.
-	/// This type denotes a view and there may be multiple simultaneous views of the data underlying a NDMask instance.
-	///
-	class NDMask final : public std::enable_shared_from_this<NDMask>
-	{
-		friend class CompositeFunction;
-
-		template <typename T, typename ...CtorArgTypes>
-		friend inline std::shared_ptr<T> MakeSharedObject(CtorArgTypes&& ...ctorArgs);
-	public:
-		///
-		/// Construct a new Mask object of specified shape
-		/// 
-		CNTK_API explicit NDMask(const NDShape& shape, const DeviceDescriptor& device = DeviceDescriptor::DefaultDevice());
-
-		///
-		/// Destruct 'this' NDMask object
-		///
-		CNTK_API ~NDMask();
-
-		///
-		/// Mask out the specified sub-section of 'this' mask
-		///
-		CNTK_API void MaskSection(const std::vector<size_t>& sectionOffset, const NDShape& sectionShape);
-
-		///
-		/// Clear the mask; i.e. unmask all currently masked values
-		///
-		CNTK_API void Clear();
-
-		///
-		/// Returns the descriptor of the device that 'this' mask resides on
-		///
-		DeviceDescriptor Device() const { return m_device; }
-
-		///
-		/// Returns the shape 'this' mask.
-		///
-		const NDShape& Shape() const { return m_maskShape; }
-
-		///
-		/// Creates a new NDMask with newly allocated storage on the same device as 'this' mask and copies 'this' mask's contents into the newly allocated mask.
-		///
-		CNTK_API NDMaskPtr DeepClone() const;
-
-		///
-		/// Creates a new NDMask which is an alias of 'this' mask.
-		///
-		CNTK_API NDMaskPtr Alias() const;
-
-		///
-		/// Copies the contents of the 'source' NDMask to 'this' mask.
-		/// The shapes of the 'source' mask and 'this' mask must be identical.
-		///
-		CNTK_API void CopyFrom(const NDMask& source);
-
-	private:
-		NDMask(const NDShape& shape, Microsoft::MSR::CNTK::Matrix<char>* matrix);
-		Microsoft::MSR::CNTK::Matrix<char>* GetMatrix() const;
-
-		// Disallow copy and move construction and assignment
-		NDMask(const NDMask&) = delete; NDMask& operator=(const NDMask&) = delete; NDMask& operator=(NDMask&&) = delete; NDMask(NDMask&& other) = delete;
-
-	private:
-		DeviceDescriptor m_device;
-		NDShape m_maskShape;
-
-		std::shared_ptr<Microsoft::MSR::CNTK::Matrix<char>> m_matrixView;
-	};
-
-	/// 
-	/// Denotes a multi-dimensional array with an optional mask and is the actual data fed into or produced from a computation.
-	/// The mask is typically lower dimensionality than the data, meaning data is masked in coarse individual sample units where
-	/// sample shape is data.Shape().SubShape(0, data.Shape().NumAxes() - mask.Shape().NumAxes)
-	/// Also, note that the size of the data's trailing mask.Shape().NumAxes() dimensions must match the mask shape dimensions.
-	/// 
-	class Value : public std::enable_shared_from_this<Value>
-	{
-	public:
-		///
-		/// A multi-dimensional value with no mask.
-		///
-		CNTK_API Value(const NDArrayViewPtr& data);
-
-		///
-		/// A multi-dimensional value with an associated mask.
-		///
-		CNTK_API Value(const NDArrayViewPtr& data, const NDMaskPtr& mask);
-
-		///
-		/// Create a new Value object containing a collection of variable length sequences.
-		/// The created Value object contains a copy of the specified 'sequences' data.
-		///
-		template <typename ElementType>
-		CNTK_API static ValuePtr Create(const NDShape& sampleShape, const std::vector<std::vector<ElementType>>& sequences, const DeviceDescriptor& device, bool readOnly = false);
-
-		///
-		/// Create a new Value object containing a collection of variable length sequences of one hot vectors
-		/// The created Value object contains a copy of the specified 'sequences' data.
-		///
-		template <typename ElementType>
-		CNTK_API static ValuePtr Create(size_t vocabularySize, const std::vector<std::vector<size_t>>& oneHotSequences, const DeviceDescriptor& device, bool readOnly = false);
-
-		///
-		/// Destruct 'this' Value object.
-		///
-		CNTK_API virtual ~Value();
-
-		///
-		/// Returns the NDArrayView object corresponding to the data contents of 'this value object.
-		///
-		CNTK_API virtual NDArrayViewPtr Data() const;
-
-		///
-		/// Returns the NDMask object corresponding to the mask associated with 'this value object.
-		///
-		CNTK_API virtual NDMaskPtr Mask() const;
-
-		///
-		/// Creates a new Value with newly allocated storage on the same device as 'this' Value and copies 'this' Value's contents into the newly allocated Value.
-		///
-		CNTK_API virtual ValuePtr DeepClone(bool readOnly = false) const;
-
-		///
-		/// Creates a new Value which is an alias of 'this' Value.
-		///
-		CNTK_API virtual ValuePtr Alias(bool readOnly = false) const;
-
-		///
-		/// Copies the contents of the 'source' Value to 'this' Value.
-		/// The shapes of the 'source' Value's data and mask must be identical to 'this' Value's data and mask.
-		///
-		CNTK_API virtual void CopyFrom(const Value& source);
-
-	private:
-		// Disallow copy and move construction and assignment
-		Value(const Value&) = delete; Value& operator=(const Value&) = delete; Value(Value&&) = delete; Value& operator=(Value&&) = delete;
-
-	private:
-		NDArrayViewPtr m_data;
-		NDMaskPtr m_mask;
-	};
-
-	///
-	/// Denotes an Axis of a Variable and is used for specifying the axes parameters of certain Functions such as reductions.
-	/// Besides the static axes corresponding to each of the axes of the Variable's shape, Input and Output Variables
-	/// also have one or more dynamic axes (corresponding to the sequence dimensions) and one implicit batch axis denoting the axes 
-	/// along which multiple sequences are batched in the Values corresponding to the variable when performing computations.
-	///
-	class Axis final
-	{
-	public:
-		///
-		/// Construct an Axis object denoting a static axis with the specified index.
-		///
-		Axis(size_t staticAxisIdx)
-			: m_staticAxisIdx(staticAxisIdx)
-		{
-			const wchar_t* staticAxisNamePrefix = L"staticAxis_";
-			m_name = staticAxisNamePrefix + std::to_wstring(staticAxisIdx);
-		}
-
-		///
-		/// Construct a dynamic axis with the specified name.
-		///
-		Axis(const std::wstring& name)
-			: m_staticAxisIdx(SIZE_MAX), m_name(name)
-		{
-		}
-
-		///
-		/// Returns a boolean indicating if 'this' Axis corresponds to a static axis
-		///
-		bool IsStaticAxis() const { return m_staticAxisIdx == SIZE_MAX; }
-
-		///
-		/// Returns the axis index if 'this' Axis is a static axis. Throws an exception otherwise.
-		///
-		size_t StaticAxisIndex() const
-		{
-			if (!IsStaticAxis())
-				InvalidArgument("Cannot query the static axis index for a non-static axis");
-
-			return m_staticAxisIdx;
-		}
-
-		///
-		/// Static Axis object representing the default dynamic axis.
-		///
-		CNTK_API static const Axis& DefaultDynamicAxis();
-
-		///
-		/// Static Axis object representing the batch axis.
-		///
-		CNTK_API static const Axis& BatchAxis();
-
-		///
-		/// Special Axis object denoting all the axes of the Value object in whose context it is used.
-		///
-		CNTK_API static const Axis& AllAxes();
-
-		///
-		/// Name of 'this' axis
-		///
-		const std::wstring& Name() const { return m_name; }
-
-		///
-		/// Default constructor; results in an invalid axis object.
-		///
-		Axis()
-			: m_staticAxisIdx(SIZE_MAX)
-		{}
-
-	private:
-		size_t m_staticAxisIdx;
-		std::wstring m_name;
-	};
-
-	inline bool operator==(const Axis& first, const Axis& second)
-	{
-		if (first.IsStaticAxis() != second.IsStaticAxis())
-			return false;
-
-		if (first.IsStaticAxis())
-			return first.StaticAxisIndex() == second.StaticAxisIndex();
-		else
-			return first.Name() == second.Name();
-	}
-
-	inline bool operator!=(const Axis& first, const Axis& second)
-	{
-		return !(first == second);
-	}
-
-	///
-	/// Enumeration type denoting the kind of a symbolic Variable object
-	///
-	enum class VariableKind
-	{
-		Input,
-		Output,
-		Parameter,
-		Constant,
-		Placeholder
-	};
-
-	///
-	/// Denotes a symbolic entity corresponding to the inputs and outputs of a Function.
-	/// A Variable is symbolic and does not represent the actual values.
-	/// Also, Variable type is a value type and copies of a Variable object are aliases of the
-	/// source Variable object itself and have the same identity.
-	///
-	class Variable
-	{
-		friend bool operator==(const Variable& first, const Variable& second);
-
-		friend class Function;
-
-		template <typename T>
-		friend struct std::hash;
-
-	public:
-		///
-		/// Create an 'Input' Variable.
-		///
-		Variable(const NDShape& shape, CNTK::DataType dataType, const std::wstring& name = L"")
-			: Variable(shape, VariableKind::Input, dataType, nullptr, nullptr, false, { Axis::DefaultDynamicAxis() }, false, name)
-		{}
-
-		///
-		/// Create an 'Input' Variable denoting sparse data.
-		///
-		Variable(const NDShape& shape, bool isSparse, CNTK::DataType dataType, const std::wstring& name = L"")
-			: Variable(shape, VariableKind::Input, dataType, nullptr, nullptr, false, { Axis::DefaultDynamicAxis() }, isSparse, name)
-		{}
-
-		///
-		/// Create an 'Input' Variable and specify if gradients are to be computed for this input
-		///
-		Variable(const NDShape& shape, CNTK::DataType dataType, bool needsGradient, const std::wstring& name = L"")
-			: Variable(shape, VariableKind::Input, dataType, nullptr, nullptr, needsGradient, { Axis::DefaultDynamicAxis() }, false, name)
-		{}
-
-		///
-		/// Create an 'Input' Variable denoting sparse data and specify if gradients are to be computed for this input
-		///
-		Variable(const NDShape& shape, bool isSparse, CNTK::DataType dataType, bool needsGradient, const std::wstring& name = L"")
-			: Variable(shape, VariableKind::Input, dataType, nullptr, nullptr, needsGradient, { Axis::DefaultDynamicAxis() }, isSparse, name)
-		{}
-
-		///
-		/// Create an 'Output' variable
-		///
-		Variable(const NDShape& shape, CNTK::DataType dataType, Function* ownerFunction, const std::vector<Axis>& dynamicAxes, const std::wstring& name = L"")
-			: Variable(shape, VariableKind::Output, dataType, ownerFunction, nullptr, false, dynamicAxes, false, name)
-		{}
-
-		///
-		/// Create an 'Output' variable aliasing the output of the specified Function
-		/// Throws an exception if called for a Function instance with multiple outputs
-		///
-		CNTK_API Variable(const FunctionPtr& function);
-
-		/// 
-		/// Default constructor for creating an invalid/null Variable instance. 
-		/// Required for use in a std::vector container.
-		/// 
-		Variable() {}
-
-		///
-		/// Returns the shape of 'this' variable
-		///
-		const NDShape& Shape() const { return m_dataFields->m_shape; }
-
-		///
-		/// Returns the dynamic axes of 'this' variable
-		///
-		const std::vector<Axis>& DynamicAxes() const { return m_dataFields->m_dynamicAxes; }
-
-		///
-		/// Returns the VariableKind of 'this' variable
-		///
-		VariableKind Kind() const { return m_dataFields->m_varKind; }
-
-		///
-		/// Returns a boolean value indicating if 'this' variable denotes sparse data
-		///
-		bool IsSparse() const { return (m_dataFields->m_isSparse); }
-
-		///
-		/// Returns a boolean value indicating if 'this' variable is an Input
-		///
-		bool IsInput() const { return Kind() == VariableKind::Input; }
-
-		///
-		/// Returns a boolean value indicating if 'this' variable is an Output
-		///
-		bool IsOutput() const { return Kind() == VariableKind::Output; }
-
-		///
-		/// Returns a boolean value indicating if 'this' variable is a Parameter
-		///
-		bool IsParameter() const { return Kind() == VariableKind::Parameter; }
-
-		///
-		/// Returns a boolean value indicating if 'this' variable is a Constant
-		///
-		bool IsConstant() const { return Kind() == VariableKind::Constant; }
-
-		///
-		/// Returns a boolean value indicating if 'this' variable is a Placeholder
-		///
-		bool IsPlaceholder() const { return Kind() == VariableKind::Placeholder; }
-
-		///
-		/// Returns the name of 'this' variable
-		///
-		const std::wstring& Name() const { return m_dataFields->m_name; }
-
-		///
-		/// Returns the Function object which 'this' variable is an ouptut of.
-		/// Returns null when called for a Variable that is not of 'Output' VariableKind.
-		///
-		CNTK_API FunctionPtr Owner() const;
-
-		///
-		/// Returns the DataType of the data that 'this' Variable symbolically represents
-		///
-		DataType GetDataType() const { return m_dataFields->m_dataType; }
-
-		///
-		/// Returns a boolean value indicating if gradient computation is enabled for this variable.
-		///
-		bool NeedsGradient() const { return m_dataFields->m_needsGradient; }
-
-	protected:
-		Variable(const NDShape& shape, VariableKind varType, CNTK::DataType dataType, const NDArrayViewPtr& value, bool needsGradient, const std::vector<Axis>& dynamicAxes, const std::wstring& name)
-			: Variable(shape, varType, dataType, nullptr, value, needsGradient, dynamicAxes, false, name)
-		{}
-
-		NDArrayViewPtr Value() const
-		{
-			assert(m_dataFields->m_value != nullptr);
-			return m_dataFields->m_value;
-		}
-
-	private:
-		Variable(const NDShape& shape, VariableKind varType, CNTK::DataType dataType, Function* ownerFunction, const NDArrayViewPtr& value, bool needsGradient, const std::vector<Axis>& dynamicAxes, bool isSparse, const std::wstring& name)
-			: m_dataFields(MakeSharedObject<VariableFields>(shape, varType, dataType, ownerFunction, value, needsGradient, dynamicAxes, isSparse, name))
-		{}
-
-	private:
-
-		struct VariableFields final : public std::enable_shared_from_this<VariableFields>
-		{
-			NDShape m_shape;
-			VariableKind m_varKind;
-			CNTK::DataType m_dataType;
-			Function* m_ownerFunction; // Variable does not keep the Function alive
-			NDArrayViewPtr m_value;
-			bool m_needsGradient;
-			std::wstring m_name;
-			std::vector<Axis> m_dynamicAxes;
-			bool m_isSparse;
-
-			VariableFields(const NDShape& shape, VariableKind varType, CNTK::DataType type, Function* ownerFunction, const NDArrayViewPtr& value, bool needsGradient, const std::vector<Axis>& dynamicAxes, bool isSparse, const std::wstring& name)
-				: m_shape(shape), m_varKind(varType), m_dataType(type), m_ownerFunction(ownerFunction), m_value(value), m_needsGradient(needsGradient), m_dynamicAxes(dynamicAxes), m_isSparse(isSparse), m_name(name)
-			{
-			}
-
-		private:
-			// Disallow copy and move construction and assignment
-			VariableFields(const VariableFields&) = delete; VariableFields& operator=(const VariableFields& other) = delete; VariableFields(VariableFields&&) = delete; VariableFields& operator=(VariableFields&&) = delete;
-		};
-		typedef std::shared_ptr<VariableFields> VariableFieldsPtr;
-
-		VariableFieldsPtr m_dataFields;
-	};
-
-	inline bool operator==(const Variable& first, const Variable& second)
-	{
-		return first.m_dataFields == second.m_dataFields;
-	}
-	
-	///
-	/// Denotes Parameter inputs of a Function.
-	///
-	class Parameter final : public Variable
-	{
-		template <typename T>
-		friend struct std::hash;
-
-	public:
-		///
-		/// Construct a parameter whose initial contents are a copy of the specified 'value'
-		///
-		explicit Parameter(const NDArrayViewPtr& value, const std::wstring& name = L"")
-			: Variable(value->Shape(), VariableKind::Parameter, value->GetDataType(), value->DeepClone(), true, {}, name)
-		{}
-
-		// TODO: Constructor to move a specified NDArrayView value
-
-		///
-		/// Construct a parameter of specified shape whose contents are initialized with the specified 'initValue'
-		///
-		template<typename ElemType>
-		Parameter(const NDShape& shape, ElemType initValue, const DeviceDescriptor& device = DeviceDescriptor::DefaultDevice(), const std::wstring& name = L"")
-			: Variable(shape, VariableKind::Parameter, AsDataType<ElemType>(), MakeSharedObject<NDArrayView>(initValue, shape, device), true, {}, name)
-		{}
-
-		///
-		/// DownCast a Variable to a Parameter. Only allowed if the VariableKind is Parameter and throws an exception otherwise.
-		///
-		explicit Parameter(const Variable& variable)
-			: Variable(variable)
-		{
-			if (!IsParameter())
-				InvalidArgument("A non-parameter Variable being converted to a Parameter");
-		}
-
-		///
-		/// Get the value of 'this' parameter
-		///
-		NDArrayViewPtr Value() const
-		{
-			return Variable::Value();
-		}
-	};
-
-	// Implementation note: The Variable type is a value type and not polymorphic in nature. 
-	// However we have a couple of derivatives of the type to extend the base interface and thus we ensure that the derived types do not have additional fields.
-	// This check is weak in that the derives types may sneak in some additional fields if the base type had some padding at the end, without changing the object size
-	// but it should be good enough for catching any accidental additon of fields.
-	static_assert(sizeof(Parameter) == sizeof(Variable), "The Parameter type should not have any data fields beyond what it's base type 'Variable' has.");
-
-	///
-	/// Denotes Constant inputs of a Function.
-	///
-	class Constant final : public Variable
-	{
-		template <typename T>
-		friend struct std::hash;
-
-	public:
-		///
-		/// Contruct a Constant whose initial contents are a copy of the specified value
-		///
-		Constant(const NDArrayViewPtr& value, const std::wstring& name = L"")
-			: Variable(value->Shape(), VariableKind::Constant, value->GetDataType(), value->DeepClone(true), false, {}, name)
-		{}
-
-		// TODO: Constructor to move a specified NDArrayView value
-
-		///
-		/// Construct a constant of specified shape whose contents are initialized with the specified 'initValue'
-		///
-		template<typename ElemType>
-		Constant(const NDShape& shape, ElemType initValue, const DeviceDescriptor& device = DeviceDescriptor::DefaultDevice(), const std::wstring& name = L"")
-			: Variable(shape, VariableKind::Constant, AsDataType<ElemType>(), MakeSharedObject<NDArrayView>(initValue, shape, device), false, {}, name)
-		{}
-
-		///
-		/// DownCast a Variable to a Constant. Only allowed if the VariableKind is Constant and throws an exception otherwise.
-		///
-		explicit Constant(const Variable& variable)
-			: Variable(variable)
-		{
-			if (!IsConstant())
-				InvalidArgument("A non-constant Variable being converted to a Constant");
-		}
-
-		///
-		/// Get the value of 'this' Constant
-		///
-		NDArrayViewPtr Value() const
-		{
-			return Variable::Value();
-		}
-	};
-
-	// Implementation note: The Variable type is a value type and not polymorphic in nature. 
-	// However we have a couple of derivatives of the type to extend the base interface and thus we ensure that the derived types do not have additional fields.
-	// This check is weak in that the derives types may sneak in some additional fields if the base type had some padding at the end, without changing the object size
-	// but it should be good enough for catching any accidental additon of fields.
-	static_assert(sizeof(Constant) == sizeof(Variable), "The Constant type should not have any data fields beyond what it's base type 'Variable' has.");
-
-	///
-	/// Denotes a Placeholder input to a Function.
-	/// All placeholder inputs of a Function must be replaced with non-placeholder Variables before Forward evaluation of the Function.
-	///
-	class Placeholder final : public Variable
-	{
-		template <typename T>
-		friend struct std::hash;
-
-		friend class Function;
-
-	public:
-		///
-		/// Contruct a Placeholder with the specified NDShape
-		///
-		explicit Placeholder(const NDShape& shape, const std::wstring& name = L"")
-			: Variable(shape, VariableKind::Placeholder, DataType::Unknown, nullptr, false, { Axis::DefaultDynamicAxis() }, name)
-		{}
-
-		///
-		/// DownCast a Variable to a Placeholder. Only allowed if the VariableKind is Placeholder and throws an exception otherwise.
-		///
-		explicit Placeholder(const Variable& variable)
-			: Variable(variable)
-		{
-			if (!IsPlaceholder())
-				InvalidArgument("A non-placeholder Variable being converted to a Placeholder");
-		}
-	};
-
-	static_assert(sizeof(Placeholder) == sizeof(Variable), "The Placeholder type should not have any data fields beyond what it's base type 'Variable' has.");
-=======
     ///
     /// Enumeration type denoting data type of symbolic data entities or actual data.
     ///
@@ -2095,7 +1062,6 @@
     };
 
     static_assert(sizeof(Placeholder) == sizeof(Variable), "The Placeholder type should not have any data fields beyond what it's base type 'Variable' has.");
->>>>>>> f3dec438
 }
 
 namespace std {
@@ -2142,306 +1108,6 @@
 
 namespace CNTK
 {
-<<<<<<< HEAD
-	///
-	/// Encapsulates the internal computation state of a Function computed as part of the 'Forward' call on a Function
-	/// that must be passed to a subsequent 'Backward' call on the same Function to backpropagate gradient values
-	/// for the same computation backwards through the Function
-	///
-	class BackPropState : public std::enable_shared_from_this<BackPropState>
-	{
-	public:
-		///
-		/// Returns the Function that 'this' BackPropState belongs to
-		///
-		FunctionPtr Function() const { return m_function; }
-		virtual ~BackPropState() {}
-
-	protected:
-		BackPropState(const FunctionPtr& function) : m_function(function) {}
-
-	protected:
-		FunctionPtr m_function;
-	};
-	typedef std::shared_ptr<BackPropState> BackPropStatePtr;
-
-	///
-	/// Represents a function (optionally differentiable w.r.t. its inputs)
-	/// A Function denotes a symbolic computation with zero or more input arguments and one or more outputs. 
-	/// A Function may be primitive or composite (comprised of other function instances whose inputs and outputs are wired together).
-	/// A Function effectively is a computation graph composed of other primitive Functions (denoting computation) as nodes and Variable objects
-	/// (denoting data) as the edges and leaves of the graph.
-	///
-	class Function : public std::enable_shared_from_this<Function>
-	{
-		friend class CompositeFunction;
-
-	public:
-		///
-		/// Computes and stores the values of speficied variables in the 'outputs' map, using provided 'inputs' values corresponding
-		/// to each leaf variable of the function of VariableKind 'Input'.
-		/// The variables specified in the 'outputs' map denote the subset of 'this' Function's output variables that the caller wants to obtain values of. 
-		/// Callers may specify the storage to be used for storing the 'outputs' Values or pass null in which case the implementation allocates the actual storage
-		/// for the 'outputs' for which the ValuePtr mapping was left null by the caller.
-		/// The optional 'outputsToRetainBackwardStateFor' parameter specifies the subset of the Function's output variables for which gradients will be specified
-		/// in a subsequent Backward call for backpropagation.
-		/// The method returns a BackPropState object containing all intermediate variable values needed during backpropagation of gradients from the 
-		/// 'outputsToRetainBackwardStateFor' outputs of the function to any of the inputs of the Function, in a subsequent Backward call.
-		/// Note that the returned BackPropState instance also stores a reference to the supplied 'inputs' Values and generated 'outputs' Values
-		/// and the user is responsible for ensuring that the contents of the inputs and outputs are unchanged until after any uses of the BackPropState instance
-		/// for backpropagating gradients through this function.
-		///
-		CNTK_API virtual BackPropStatePtr Forward(const std::unordered_map<Variable, const ValuePtr>& arguments,
-			std::unordered_map<Variable, ValuePtr>& outputs,
-			const DeviceDescriptor& computeDevice = DeviceDescriptor::DefaultDevice(),
-			const std::unordered_set<Variable>& outputsToRetainBackwardStateFor = {}) = 0;
-
-		///
-		/// Backpropagates supplied 'rootGradientValues' for one or more of the output variables of the Function, to produce gradient Values
-		/// corresponding to the specified set of input variables in 'backPropagatedGradientValuesForInputs'.
-		/// Callers may specify the actual storage to be used for storing the 'backPropagatedGradientValuesForInputs' Values or leave them to be null
-		/// in which case the implementation allocates the actual storage for storing the gradients.
-		/// In case an existing storage is specified, the gradients are aggregated with existing values in the specified storage.
-		/// The 'state' parameter is an instance of an BackPropState instance obtained from a previous call to the Forward method on 'this; Function for the 
-		/// computation that this gradient backpropagation corresponds to.
-		///
-		CNTK_API virtual void Backward(const BackPropStatePtr& state,
-			const std::unordered_map<Variable, const ValuePtr>& rootGradientValues,
-			std::unordered_map<Variable, ValuePtr>& backPropagatedGradientValuesForInputs) = 0;
-
-	public:
-
-		// Optional overrides
-
-		///
-		/// Destruct this Function.
-		///
-		virtual ~Function() {}
-
-	public:
-		///
-		/// Returns the name of 'this' variable.
-		///
-		const std::wstring& Name() const { return m_name; }
-
-		///
-		/// Returns the primitive Function at the root of the graph of Functions underlying this Function.
-		/// If 'this' Function itself is a primitive function then (this->RootFunction() == this).
-		///
-		FunctionPtr RootFunction() const
-		{
-			return (m_rootFunction == nullptr) ? const_cast<Function*>(this)->shared_from_this() : m_rootFunction;
-		}
-
-		///
-		/// Returns all Input variables of 'this' Function.
-		///
-		std::vector<Variable> Inputs() const
-		{
-			return *(InputsImpl().get());
-		}
-
-		///
-		/// Returns the Output variable of 'this' Function. Throws an exception of 'this' Function has more that one output.
-		///
-		Variable Output() const
-		{
-			if (m_outputs.size() > 1)
-				RuntimeError("A Function instance with more than one output cannot be implicitly converted to a Variable");
-
-			return m_outputs[0];
-		}
-
-		///
-		/// Returns a vector consisting of all Output variables of 'this' Function.
-		///
-		const std::vector<Variable>& Outputs() const { return m_outputs; }
-
-		///
-		/// Returns a set comprising of all input variables of 'this' Function's variables that are not of kind 'Parameter' or 'Constant'.
-		///
-		std::unordered_set<Variable> Arguments() const
-		{
-			return FilteredInputs<Variable>([](const Variable& var) {
-				return (var.IsInput() || var.IsOutput());
-			});
-		}
-
-		///
-		/// Returns the set of all Parameter variables of 'this' Function.
-		///
-		std::unordered_set<Parameter> Parameters() const
-		{
-			return FilteredInputs<Parameter>([](const Variable& var) {
-				return var.IsParameter();
-			});
-		}
-
-		///
-		/// Returns the set of all Constant variables of 'this' Function.
-		///
-		std::unordered_set<Constant> Constants() const
-		{
-			return FilteredInputs<Constant>([](const Variable& var) {
-				return var.IsConstant();
-			});
-		}
-
-		///
-		/// Returns the set of all Constant variables of 'this' Function.
-		///
-		std::unordered_set<Placeholder> Placeholders() const
-		{
-			return FilteredInputs<Placeholder>([](const Variable& var) {
-				return var.IsPlaceholder();
-			});
-		}
-
-		CNTK_API FunctionPtr ReplacePlaceholders(const std::unordered_map<Placeholder, Variable>& placeholderReplacements);
-
-	private:
-
-		template <typename VariableType, typename FilterFunction>
-		std::unordered_set<VariableType> FilteredInputs(FilterFunction&& filterFunc) const
-		{
-			std::unordered_set<VariableType> filteredInputs;
-			auto inputs = Inputs();
-			for (auto inputVar : inputs)
-			{
-				if (filterFunc(inputVar))
-					filteredInputs.insert(VariableType(inputVar));
-			}
-
-			return filteredInputs;
-
-		}
-
-		CNTK_API std::shared_ptr<std::vector<Variable>> InputsImpl() const;
-
-		virtual void ReplacePlaceholders(const std::unordered_map<Placeholder, Variable>& placeholderReplacements,
-			std::unordered_set<const Function*>& visitedFunctions,
-			std::unordered_set<Placeholder>& replacedPlaceholders);
-
-		// Disallow copy and move construction and assignment
-		Function(const Function&) = delete; Function(Function&&) = delete; Function& operator=(const Function&) = delete; Function& operator=(Function&&) = delete;
-
-	protected:
-		///
-		/// Protected constructor for derived 'Function' types to specify the actual input and output variables for the Function instance.
-		///
-		Function(const std::vector<Variable>& inputs, const std::vector<Variable>& outputs, const FunctionPtr& rootFunction = nullptr, const std::wstring& name = L"")
-			: m_rootFunction(rootFunction), m_name(name)
-		{
-			for (auto inputVar : inputs)
-			{
-				m_inputs.push_back(inputVar);
-
-				if (!inputVar.IsInput() &&
-					!inputVar.IsOutput() &&
-					!inputVar.IsParameter() &&
-					!inputVar.IsConstant() &&
-					!inputVar.IsPlaceholder())
-				{
-					InvalidArgument("Function input has invalid VariableKind!");
-				}
-			}
-
-			std::unordered_set<Variable> uniqueOutputs;
-			for (auto outputVar : outputs)
-			{
-				if (uniqueOutputs.find(outputVar) != uniqueOutputs.end())
-					RuntimeError("Same variable appears multiple times in the outputs vector passed to Function constructor");
-
-				switch (outputVar.Kind())
-				{
-				case VariableKind::Output:
-					m_outputs.push_back(outputVar);
-					uniqueOutputs.insert(outputVar);
-					break;
-				default:
-					InvalidArgument("Function output has invalid VariableKind!");
-					break;
-				}
-			}
-		}
-
-	private:
-
-		std::vector<Variable> m_inputs;
-		std::vector<Variable> m_outputs;
-
-		FunctionPtr m_rootFunction; // nullptr for primitive function instances
-		std::wstring m_name;
-	};
-
-	///
-	/// Create an instance of the CNTK built-in matrix multiplication operation with the specified input operands.
-	/// TODO: Specify the constraints on the shapes of the operands.
-	///
-	CNTK_API FunctionPtr Times(const Variable& leftOperand, const Variable& rightOperand, const std::wstring& name = L"");
-
-	///
-	/// Create an instance of the CNTK built-in elementwise tensor addition operation with the specified input operands.
-	///
-	CNTK_API FunctionPtr Plus(const Variable& leftOperand, const Variable& rightOperand, const std::wstring& name = L"");
-
-	///
-	/// Create an instance of the CNTK built-in elementwise sigmoid operation with the specified input operand.
-	///
-	CNTK_API FunctionPtr Sigmoid(const Variable& operand, const std::wstring& name = L"");
-
-	///
-	/// Create an instance of the CNTK built-in elementwise tanh operation with the specified input operand.
-	///
-	CNTK_API FunctionPtr Tanh(const Variable& operand, const std::wstring& name = L"");
-
-	///
-	/// Create an instance of the CNTK built-in operation to compute cross-entropy with softmax for specified input operands.
-	///
-	CNTK_API FunctionPtr CrossEntropyWithSoftmax(const Variable& output, const Variable& labels, const std::wstring& name = L"");
-
-	///
-	/// Create an instance of the CNTK built-in operation for computing the classification prediction error for specified operands.
-	///
-	CNTK_API FunctionPtr ClassificationError(const Variable& prediction, const Variable& labels, const std::wstring& name = L"");
-
-	///
-	/// Create an instance of the CNTK built-in elementwise exp operation with the specified input operand.
-	///
-	CNTK_API FunctionPtr Exp(const Variable& operand, const std::wstring& name = L"");
-
-	///
-	/// Create an instance of the CNTK built-in operation for getting the past value along the lone dynamic axis of the specified operand.
-	/// Throws an exception of the operand has more than one dynamic axis.
-	///
-	CNTK_API FunctionPtr PastValue(const Variable& initialState, const Variable& operand, size_t stepSize, const std::wstring& name = L"");
-
-	//CNTK_API FunctionPtr PastValue(const Variable& initialState, const Variable& operand, Axis axis, const std::wstring& name = L"");
-
-	///
-	/// Create an instance of the CNTK built-in operation for getting the future value along the lone dynamic axis of the specified operand.
-	/// Throws an exception of the operand has more than one dynamic axis.
-	///
-	CNTK_API FunctionPtr FutureValue(const Variable& initialState, const Variable& operand, size_t stepSize, const std::wstring& name = L"");
-
-	///
-	/// Create an instance of the CNTK built-in elementwise multiplication operation on specified tensor input operands.
-	///
-	CNTK_API FunctionPtr ElementTimes(const Variable& leftOperand, const Variable& rightOperand, const std::wstring& name = L"");
-
-	///
-	/// Create an instance of the CNTK built-in sum reduction operation on specified tensor input operand along all the axes
-	///
-	CNTK_API FunctionPtr ReduceSum(const Variable& operand, const std::wstring& name = L"");
-
-	///
-	/// Create a new Function instance which just combines the outputs of the specified list of 'operands' Functions such that the 'Outputs' of the 
-	/// new 'Function' are union of the 'Outputs' of each of the specified 'operands' Functions.
-	/// E.g. When creating a classification model, typically the CrossEntropy loss Function and the ClassificationError Function comprise the two roots
-	/// of the computation graph which can be "Combine"d to create a single Function with 2 outputs; viz. CrossEntropy loss and ClassificationError output.
-	///
-	CNTK_API FunctionPtr Combine(const std::initializer_list<FunctionPtr>& operands, const std::wstring& name = L"");
-=======
     ///
     /// Encapsulates the internal computation state of a Function computed as part of the 'Forward' call on a Function
     /// that must be passed to a subsequent 'Backward' call on the same Function to backpropagate gradient values
@@ -3078,5 +1744,4 @@
     CNTK_API LearnerPtr RMSPropLearner(const std::unordered_set<Variable>& parameters,
                                        double gamma, double inc, double dec, double max, double min, bool needAveMultiplier = true,
                                        const DeviceDescriptor& device = DeviceDescriptor::DefaultDevice());
->>>>>>> f3dec438
 }