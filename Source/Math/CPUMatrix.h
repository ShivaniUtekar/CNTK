--- conflicted
+++ resolved
@@ -54,6 +54,7 @@
     using Base::GetFormat;
     using Base::SetFormat;
     using Base::IsEmpty;
+    using Base::VerifySize;
 
 
 public:
@@ -68,17 +69,6 @@
     ~CPUMatrix();
 
 public:
-<<<<<<< HEAD
-=======
-    using B::OwnBuffer;
-    using B::GetNumElements;
-    using B::IsEmpty;
-    using B::GetNumRows;
-    using B::GetNumCols;
-    using B::SetOwnBuffer;
-    using B::VerifySize;
->>>>>>> 916497bf
-
     size_t BufferSize() const
     {
         return m_numRows * m_numCols * sizeof(ElemType);
