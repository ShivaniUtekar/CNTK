//
// Copyright (c) Microsoft. All rights reserved.
// Licensed under the MIT license. See LICENSE.md file in the project root for full license information.
//
// Matrix.cpp -- main CPP file that contains all Matrix functions exported by the CNTKMath.dll
//
#include "stdafx.h"
#include "Basics.h"
#include "Matrix.h"
#include "CPUMatrix.h"
#include "CPUSparseMatrix.h"
#include "GPUMatrix.h"
#include "GPUSparseMatrix.h"
#include "File.h"
#include <assert.h>
#include <math.h>
#include "GPUWatcher.h" // bring in this class as well so that it gets exported from this DLL
#include <memory>
#ifndef CPUONLY
#pragma comment(lib, "MathCUDA.lib") // built by CNTKMathCUDA project
#endif

#pragma warning(disable : 4127) // conditional expression is constant; "if (sizeof(ElemType)==sizeof(float))" triggers this
#pragma warning(disable : 4239) // nonstandard extension; triggered by this pattern: "auto& second = transposeB ? b.m_GPUMatrix->Transpose() : *b.m_GPUMatrix;"
#pragma warning(disable : 4702) // unreachable code; triggered for unknown reasons

#ifndef min
#define min(a, b) (((a) < (b)) ? (a) : (b))
#endif

// Helper to dispath matrix calls to the 4 underlying matrix libraries (CPU,GPU) x (DENSE,SPARSE)
// 'MatrixPointerToCheck' determines where the operation takes place.
// 'MatrixPointerToSetFlag' is the output. If not null and its location is BOTH, we collapse it to one.
#define DISPATCH_MATRIX_ON_FLAG(MatrixPointerToCheck, MatrixPointerToSetFlag, CPUDense, GPUDense, CPUSparse, GPUSparse) \
    {                                                                                                                   \
        CurrentDataLocation curLocation = (MatrixPointerToCheck)->GetCurrentMatrixLocation();                           \
        if (curLocation == CurrentDataLocation::GPU || curLocation == CurrentDataLocation::BOTH)                        \
        {                                                                                                               \
            if ((MatrixPointerToCheck)->GetMatrixType() != MatrixType::SPARSE)                                          \
            {                                                                                                           \
                GPUDense;                                                                                               \
                if (MatrixPointerToSetFlag != nullptr)                                                                  \
                    ((Matrix*) MatrixPointerToSetFlag)->SetDataLocation(CurrentDataLocation::GPU, MatrixType::DENSE);   \
            }                                                                                                           \
            else                                                                                                        \
            {                                                                                                           \
                GPUSparse;                                                                                              \
                if (MatrixPointerToSetFlag != nullptr)                                                                  \
                    ((Matrix*) MatrixPointerToSetFlag)->SetDataLocation(CurrentDataLocation::GPU, MatrixType::SPARSE);  \
            }                                                                                                           \
        }                                                                                                               \
        else if (curLocation == CurrentDataLocation::CPU)                                                               \
        {                                                                                                               \
            if ((MatrixPointerToCheck)->GetMatrixType() != MatrixType::SPARSE)                                          \
            {                                                                                                           \
                CPUDense;                                                                                               \
                if (MatrixPointerToSetFlag != nullptr)                                                                  \
                    ((Matrix*) MatrixPointerToSetFlag)->SetDataLocation(CurrentDataLocation::CPU, MatrixType::DENSE);   \
            }                                                                                                           \
            else                                                                                                        \
            {                                                                                                           \
                CPUSparse;                                                                                              \
                if (MatrixPointerToSetFlag != nullptr)                                                                  \
                    ((Matrix*) MatrixPointerToSetFlag)->SetDataLocation(CurrentDataLocation::CPU, MatrixType::SPARSE);  \
            }                                                                                                           \
        }                                                                                                               \
        else                                                                                                            \
        {                                                                                                               \
            RuntimeError("Matrices do not exist in either CPU or GPU.");                                                \
        }                                                                                                               \
    }

// version of dispatch macro that prefers the CPU if the 'MatrixPointerToCheck' location is BOTH
#define DISPATCH_MATRIX_ON_FLAG_USECPU_4BOTH(MatrixPointerToCheck, MatrixPointerToSetFlag, CPUDense, GPUDense, CPUSparse, GPUSparse) \
    {                                                                                                                                \
        CurrentDataLocation curLocation = (MatrixPointerToCheck)->GetCurrentMatrixLocation();                                        \
        if (curLocation == CurrentDataLocation::GPU)                                                                                 \
        {                                                                                                                            \
            if ((MatrixPointerToCheck)->GetMatrixType() != MatrixType::SPARSE)                                                       \
            {                                                                                                                        \
                GPUDense;                                                                                                            \
                if (MatrixPointerToSetFlag != nullptr)                                                                               \
                    ((Matrix*) MatrixPointerToSetFlag)->SetDataLocation(CurrentDataLocation::GPU, MatrixType::DENSE);                \
            }                                                                                                                        \
            else                                                                                                                     \
            {                                                                                                                        \
                GPUSparse;                                                                                                           \
                if (MatrixPointerToSetFlag != nullptr)                                                                               \
                    ((Matrix*) MatrixPointerToSetFlag)->SetDataLocation(CurrentDataLocation::GPU, MatrixType::SPARSE);               \
            }                                                                                                                        \
        }                                                                                                                            \
        else if (curLocation == CurrentDataLocation::CPU || curLocation == CurrentDataLocation::BOTH)                                \
        {                                                                                                                            \
            if ((MatrixPointerToCheck)->GetMatrixType() != MatrixType::SPARSE)                                                       \
            {                                                                                                                        \
                CPUDense;                                                                                                            \
                if (MatrixPointerToSetFlag != nullptr)                                                                               \
                    ((Matrix*) MatrixPointerToSetFlag)->SetDataLocation(CurrentDataLocation::CPU, MatrixType::DENSE);                \
            }                                                                                                                        \
            else                                                                                                                     \
            {                                                                                                                        \
                CPUSparse;                                                                                                           \
                if (MatrixPointerToSetFlag != nullptr)                                                                               \
                    ((Matrix*) MatrixPointerToSetFlag)->SetDataLocation(CurrentDataLocation::CPU, MatrixType::SPARSE);               \
            }                                                                                                                        \
        }                                                                                                                            \
        else                                                                                                                         \
        {                                                                                                                            \
            RuntimeError("Matrices do not exist in either CPU or GPU.");                                                             \
        }                                                                                                                            \
    }

// version of helper macro that executes both CPU and GPU macros if 'matrixPointer' location is BOTH
#define DISPATCH_MATRIX_ON_FLAG_USEBOTH_4BOTH(matrixPointer, CPUDense, GPUDense, CPUSparse, GPUSparse)  \
    {                                                                                                   \
        auto curLocation = (matrixPointer)->GetCurrentMatrixLocation();                                 \
        auto curMatrixType = (matrixPointer)->GetMatrixType();                                          \
        if (curLocation == CurrentDataLocation::NONE)                                                   \
            LogicError("Matrices do not exist in either CPU or GPU.");                                  \
        if (curMatrixType == MatrixType::UNDETERMINED)                                                  \
            LogicError("Matrices must be SPARSE or DENSE.");                                            \
        if (curLocation != CurrentDataLocation::CPU) /*GPU or BOTH*/                                    \
        {                                                                                               \
            if (curMatrixType == MatrixType::DENSE)                                                     \
            {                                                                                           \
                GPUDense;                                                                               \
            }                                                                                           \
            else                                                                                        \
            {                                                                                           \
                GPUSparse;                                                                              \
            }                                                                                           \
        }                                                                                               \
        if (curLocation != CurrentDataLocation::GPU) /*CPU or BOTH*/                                    \
        {                                                                                               \
            if (curMatrixType == MatrixType::DENSE)                                                     \
            {                                                                                           \
                CPUDense;                                                                               \
            }                                                                                           \
            else                                                                                        \
            {                                                                                           \
                CPUSparse;                                                                              \
            }                                                                                           \
        }                                                                                               \
    }

namespace Microsoft { namespace MSR { namespace CNTK {

MatrixBase::~MatrixBase() { }

#pragma region Constructors, destructors and other static matrix builders


// TODO: Reformat DISPATCH... macros to the following form:
//          DISPATCH..(p1, p2,
//            { Cpu code },
//            { GPU code },
//            ...

// Initialize all members over virgin memory.
//This function will only initialize default bland matrix. The actual matrices need to allocated
//after calling this function and flags need to set correctly by calling SetDataLocation.
// This clears out the entire object and brings it into destructable state.
// Note: Keep this in sync with member definition and ShallowCopyFrom().
template <class ElemType>
void Matrix<ElemType>::Init(DEVICEID_TYPE deviceId)
{
    m_baseMatrix      = nullptr;
    m_GPUMatrix       = nullptr;
    m_CPUMatrix       = nullptr;
    m_GPUSparseMatrix = nullptr;
    m_CPUSparseMatrix = nullptr;

    m_matrixType          = MatrixType::UNDETERMINED;
    m_currentDataLocation = CurrentDataLocation::NONE;

    m_preferredDeviceId = deviceId;
    m_numTimesDeviceChanged = 0;
    m_numTimesMatrixTypeChanged = 0;
    m_devicesTransferedTo[1]    = m_devicesTransferedTo[0] = CPUDEVICE - 1; // (some value that is different from any valid value)
}

// shallow-copy all members
template <class ElemType>
void Matrix<ElemType>::ShallowCopyFrom(const Matrix<ElemType>& other)
{
    m_baseMatrix                = other.m_baseMatrix;
    m_GPUMatrix                 = other.m_GPUMatrix;
    m_CPUMatrix                 = other.m_CPUMatrix;
    m_GPUSparseMatrix           = other.m_GPUSparseMatrix;
    m_CPUSparseMatrix           = other.m_CPUSparseMatrix;

    m_matrixType                = other.m_matrixType;
    m_currentDataLocation       = other.m_currentDataLocation;

    m_preferredDeviceId         = other.m_preferredDeviceId;
    m_numTimesDeviceChanged     = other.m_numTimesDeviceChanged;
    m_numTimesMatrixTypeChanged = other.m_numTimesMatrixTypeChanged;
    m_devicesTransferedTo[0]    = other.m_devicesTransferedTo[0]; // TODO: spelling
    m_devicesTransferedTo[1]    = other.m_devicesTransferedTo[1];
}

// Call this function after an update operation has created/set/updated the respective pointers.
//  - location: BOTH|CPU|GPU
//     - pass BOTH only if object will be read from; it is not allowed to write to both and then call this function.
//     - if CPU/GPU and current is BOTH, then object was written to
// What gets updated:
//  - m_currentDataLocation: from function argument
//  - m_matrixType:          from function argument unless UNDETERMINED in which case m_matrixType remains unmodified
//  - m_baseMatrix:          to one of current values of m_[GC]PU{Sparse,}Matrix
// This function is heavily overloaded in its responsibility.
//  - first-time initialization, e.g. of a ColumnSlice (NONE->!NONE)
//  - after creating a temp copy for reading
//  - collapse temp copies after writing to one of them
//  - setting matrixType if not set yet
template <class ElemType>
void Matrix<ElemType>::SetDataLocation(CurrentDataLocation location, MatrixType type) const
{
    assert(location == CurrentDataLocation::CPU || location == CurrentDataLocation::GPU || location == CurrentDataLocation::BOTH);

    // if the object used to live on BOTH, this will collapse it to 'location' (unless we actually wrote into BOTH)
    // In that case, we do a sanity check here that the object is a singleton view,
    // since otherwise the collapsing would go unnoticed by the other views.
    // The cases to cover:
    //  - everything is allowed on a singleton view
    //     - if the current state is BOTH:
    //       -> The result was written to 'location' so we should collapse it to there.
    //  - multiple views: much is forbidden since we cannot notify the other views on which one was written to
    //     - CPU <-> GPU: FORBIDDEN
    //     - BOTH -> CPU or GPU: current state is BOTH: location says which side was written to
    //       -> FORBIDDEN to write into
    //     - CPU or GPU -> BOTH: current state is CPU or GPU
    //       and a view onto it is put into BOTH state
    //       -> OK but inefficent to read, since this is likely happening over again; but we cannot put all views into BOTH state
    //     - BOTH -> BOTH:
    //        - read case: OK
    //        - write case: forbidden to call this function in this way
    //     - NONE -> !NONE: FORBIDDEN
    if (m_currentDataLocation != location &&                  // it is attempted to change location
        m_currentDataLocation != CurrentDataLocation::NONE && // from a valid object (NONE means we are a fresh object from ColumnSlice())
        location != CurrentDataLocation::BOTH)                // and we are changing it not into a temporary copy for reading
    {
        // we get here if we wrote into this object that was BOTH but is no longer, or if we move between CPU and GPU
        // Both is forbidden on shared views since we cannot inform other views of this change.
        // We will now check any *valid* pointer will now be checked for uniqueness. There may be mismatching left-over pointers kept around in case they should be revived.
        if (m_matrixType == MatrixType::DENSE) // note: this checks the current type, not the new one passed in. Asssumption: this tells us which pointers are valid.
        {
            assert(m_currentDataLocation == CurrentDataLocation::GPU || m_CPUMatrix);
            assert(m_currentDataLocation == CurrentDataLocation::CPU || m_GPUMatrix);
            if (m_currentDataLocation != CurrentDataLocation::GPU) ((BaseMatrix<ElemType>*)m_CPUMatrix.get())->VerifyMigratable("SetDataLocation [CPUMatrix]");
            if (m_currentDataLocation != CurrentDataLocation::CPU) ((BaseMatrix<ElemType>*)m_GPUMatrix.get())->VerifyMigratable("SetDataLocation [GPUMatrix]");
        }
        else if (m_matrixType == MatrixType::SPARSE)
        {
            assert(m_currentDataLocation == CurrentDataLocation::GPU || m_CPUSparseMatrix);
            assert(m_currentDataLocation == CurrentDataLocation::CPU || m_GPUSparseMatrix);
            if (m_currentDataLocation != CurrentDataLocation::GPU) ((BaseMatrix<ElemType>*)m_CPUSparseMatrix.get())->VerifyMigratable("SetDataLocation [CPUSparseMatrix]");
            if (m_currentDataLocation != CurrentDataLocation::CPU) ((BaseMatrix<ElemType>*)m_GPUSparseMatrix.get())->VerifyMigratable("SetDataLocation [GPUSparseMatrix]");
        }
        // TODO: Why do we need these typecasts? (without it will fail with "cannot access private member declared in class 'Microsoft::MSR::CNTK::CPUMatrix<float>'")

        if (m_baseMatrix && !OwnBuffer()) // same arguments for externally owned matrices: Can read a temp but not write.
            LogicError("SetDataLocation: A non-owning object cannot be written to in BOTH state.");
    }
    // passed validation: we can now update the state

    m_currentDataLocation = location;

    // update the matrix type if passed in
    if (type != MatrixType::UNDETERMINED)
        m_matrixType = type;

    // set m_baseMatrix (if location is unchanged, this will not change the pointer)
    // Note: m_currentDataLocation may also be CurrentDataLocation::BOTH, in which case the base matrix will be GPU.
    if (m_matrixType == MatrixType::DENSE)
        m_baseMatrix = ((m_currentDataLocation == CurrentDataLocation::CPU) ? dynamic_pointer_cast<BaseMatrix<ElemType>>(m_CPUMatrix) : dynamic_pointer_cast<BaseMatrix<ElemType>>(m_GPUMatrix));
    else if (m_matrixType == MatrixType::SPARSE)
        m_baseMatrix = ((m_currentDataLocation == CurrentDataLocation::CPU) ? dynamic_pointer_cast<BaseMatrix<ElemType>>(m_CPUSparseMatrix) : dynamic_pointer_cast<BaseMatrix<ElemType>>(m_GPUSparseMatrix));
    // Note: Typecasts are necessary since C++ cannot figure out the common base type (probably due to shared_ptr).
    // sanity check
    if (!m_baseMatrix && m_matrixType != MatrixType::UNDETERMINED)
        LogicError("SetDataLocation: New m_baseMatrix must not be NULL.");
}

//this is a private constructor only used internally to initialize a blank matrix
template <class ElemType>
Matrix<ElemType>::Matrix(const MatrixFlags matrixFlags, const MatrixType matrixType, const MatrixFormat matrixFormat, DEVICEID_TYPE deviceID)
{
    Init(deviceID);

    if (!(matrixFlags & matrixFlagDontOwnBuffer))
        SwitchToMatrixType(matrixType, matrixFormat, false);
}

//this is a private constructor only used internally to initialize a blank matrix
template <class ElemType>
Matrix<ElemType>::Matrix(const MatrixFlags matrixFlags, const MatrixType matrixType, DEVICEID_TYPE deviceID)
{
    Init(deviceID);

    if (!(matrixFlags & matrixFlagDontOwnBuffer))
        SwitchToMatrixType(matrixType, matrixType == MatrixType::DENSE ? MatrixFormat::matrixFormatDense : MatrixFormat::matrixFormatSparseCSC, false);
}

//this is a private constructor only used internally to initialize a blank matrix
template <class ElemType>
Matrix<ElemType>::Matrix(const MatrixFlags matrixFlags, DEVICEID_TYPE deviceID)
{
    Init(deviceID);

    if (!(matrixFlags & matrixFlagDontOwnBuffer))
        SwitchToMatrixType(MatrixType::DENSE, MatrixFormat::matrixFormatDense, false);
}

template <class ElemType>
Matrix<ElemType>::Matrix(DEVICEID_TYPE deviceID)
{
    Init(deviceID);

    SwitchToMatrixType(MatrixType::DENSE, MatrixFormat::matrixFormatDense, false);
}

// constructor for Matrix class to wrap an externally managed BaseMatrix, indicated by the use of shared_ptr.
//    The appropriate destructor should be passed in by the caller.
// baseMatrix - base matrix for this element
// pArray - pointer to current data array, will replace existing pointer in baseMatrix if != NULL
// deviceId - deviceId where the pArray exists
#if 0
template <class ElemType>
Matrix<ElemType>::Matrix(shared_ptr<BaseMatrix<ElemType>> baseMatrix, ElemType* pArray, DEVICEID_TYPE deviceId) // constructor for setting Matrix from a base matrix
{
    Init(deviceId);

    if (baseMatrix->GetFormat() & matrixFormatSparse)
    {
        if (m_preferredDeviceId == CPUDEVICE)
        {
            m_CPUSparseMatrix = DownCast<CPUSparseMatrix<ElemType>>(baseMatrix);
            SetDataLocation(CPU, SPARSE);
        }
        else
        {
            m_GPUSparseMatrix = DownCast<GPUSparseMatrix<ElemType>>(baseMatrix);
            SetDataLocation(GPU, SPARSE);
        }
    }
    else
    {
        if (m_preferredDeviceId == CPUDEVICE)
        {
            m_CPUMatrix = DownCast<CPUMatrix<ElemType>>(baseMatrix);
            SetDataLocation(CPU, DENSE);
        }
        else
        {
            m_GPUMatrix = DownCast<GPUMatrix<ElemType>>(baseMatrix);
            SetDataLocation(GPU, DENSE);
        }
    }
    m_baseMatrix = baseMatrix;
    m_baseMatrix->SetBuffer(pArray,0);
}
#endif

template <class ElemType>
Matrix<ElemType>::Matrix(const size_t numRows, const size_t numCols, DEVICEID_TYPE deviceId, const MatrixType matrixType, const MatrixFormat matrixFormat)
{
    Init(deviceId);

    if (matrixType == MatrixType::SPARSE)
    {
        if (m_preferredDeviceId == CPUDEVICE)
        {
            m_CPUSparseMatrix = make_shared<CPUSparseMatrix<ElemType>>(matrixFormat, numRows, numCols, 0);
            SetDataLocation(CPU, SPARSE);
        }
        else
        {
            m_GPUSparseMatrix = make_shared<GPUSparseMatrix<ElemType>>(numRows, numCols, 0, m_preferredDeviceId, matrixFormat);
            SetDataLocation(GPU, SPARSE);
        }
    }
    else
    {
        if (matrixFormat != matrixFormatDense)
        {
            NOT_IMPLEMENTED;
        }

        if (m_preferredDeviceId == CPUDEVICE)
        {
            m_CPUMatrix = make_shared<CPUMatrix<ElemType>>(numRows, numCols);
            SetDataLocation(CPU, DENSE);
        }
        else
        {
            m_GPUMatrix = make_shared<GPUMatrix<ElemType>>(numRows, numCols, m_preferredDeviceId);
            SetDataLocation(GPU, DENSE);
        }

        SetValue(0);
    }
}

template <class ElemType>
Matrix<ElemType>::Matrix(const size_t numRows, const size_t numCols, ElemType* pArray, DEVICEID_TYPE deviceId, const size_t matrixFlags, const size_t nnz)
{
    Init(deviceId);

    if (m_preferredDeviceId == CPUDEVICE)
    {
        if (matrixFlags & matrixFormatSparse)
        {
            // WARNING: matrixFlag is not passed in and externally managed array cannot be passed in
            m_CPUSparseMatrix = make_shared<CPUSparseMatrix<ElemType>>(matrixFormatSparseCSC, numRows, numCols, nnz);
            SetDataLocation(CPU, SPARSE);
        }
        else
        {
            m_CPUMatrix = make_shared<CPUMatrix<ElemType>>(numRows, numCols, pArray, matrixFlags);
            SetDataLocation(CPU, DENSE);
        }
    }
    else
    {
        if (matrixFlags & matrixFormatSparse)
        {
            // m_GPUSparseMatrix = new GPUSparseMatrix<ElemType>(numRows,numCols,nnz, pArray,matrixFlags,m_preferredDeviceId);
            m_GPUSparseMatrix = make_shared<GPUSparseMatrix<ElemType>>(m_preferredDeviceId, MatrixFormat(matrixFlags & MatrixFormat::matrixFormatMask));
            m_GPUSparseMatrix->RequireSizeAndAllocate(numRows, numCols, nnz, true, false);
            SetDataLocation(GPU, SPARSE);
        }
        else
        {
            m_GPUMatrix = make_shared<GPUMatrix<ElemType>>(numRows, numCols, m_preferredDeviceId, pArray, matrixFlags);
            SetDataLocation(GPU, DENSE);
        }
    }

	// Why is this here??
    /*
    if (matrixFlagDontOwnBuffer & matrixFlags)
        m_baseMatrix->SetOwnBuffer(false);
		*/
}

//copy constructor, deep copy
template <class ElemType>
Matrix<ElemType> Matrix<ElemType>::DeepClone() const
{
    return Matrix<ElemType>(*this, GetDeviceId());
}

template <class ElemType>
Matrix<ElemType>::Matrix(const Matrix<ElemType>& deepCopyFrom, DEVICEID_TYPE deviceId)
{
    int origCopyFromDeviceId = deepCopyFrom.GetDeviceId();

    Init(deviceId); // will set m_preferredDeviceId

    deepCopyFrom._transferToDevice(m_preferredDeviceId, true);

    DISPATCH_MATRIX_ON_FLAG(&deepCopyFrom,
                            this,
                            m_CPUMatrix = make_shared<CPUMatrix<ElemType>>(*(deepCopyFrom.m_CPUMatrix)),
                            m_GPUMatrix = make_shared<GPUMatrix<ElemType>>(*(deepCopyFrom.m_GPUMatrix)),
                            m_CPUSparseMatrix = make_shared<CPUSparseMatrix<ElemType>>(*(deepCopyFrom.m_CPUSparseMatrix)),
                            m_GPUSparseMatrix = make_shared<GPUSparseMatrix<ElemType>>(*(deepCopyFrom.m_GPUSparseMatrix)));

    // should we move back?
    deepCopyFrom._transferToDevice(origCopyFromDeviceId, true);

    m_preferredDeviceId = deepCopyFrom.m_preferredDeviceId;
}


//move constructor, shallow copy
template <class ElemType>
Matrix<ElemType>::Matrix(Matrix<ElemType>&& moveFrom)
{
    Init((DEVICEID_TYPE) moveFrom.GetDeviceId());

#if 1
    operator=(move(moveFrom));
#else
    DISPATCH_MATRIX_ON_FLAG(&moveFrom,
                            this,
                            m_CPUMatrix = new CPUMatrix<ElemType>(static_cast<CPUMatrix<ElemType>&&>(*(moveFrom.m_CPUMatrix))),
                            m_GPUMatrix = new GPUMatrix<ElemType>(static_cast<GPUMatrix<ElemType>&&>(*(moveFrom.m_GPUMatrix))),
                            m_CPUSparseMatrix = new CPUSparseMatrix<ElemType>(static_cast<CPUSparseMatrix<ElemType>&&>(*(moveFrom.m_CPUSparseMatrix))),
                            m_GPUSparseMatrix = new GPUSparseMatrix<ElemType>(static_cast<GPUSparseMatrix<ElemType>&&>(*(moveFrom.m_GPUSparseMatrix))));

    m_preferredDeviceId = moveFrom.m_preferredDeviceId;
#endif
}

//move assignment operator, shallow copy
template <class ElemType>
Matrix<ElemType>& Matrix<ElemType>::operator=(Matrix<ElemType>&& moveFrom)
{
    if (this == &moveFrom)
        LogicError("Matrix: Move assignment into itself is forbidden.");
#if 1
    // shallow-copy all members
    ShallowCopyFrom(moveFrom);
    // virgin-init the source
    moveFrom.Init(CPUDEVICE);
#else
    m_preferredDeviceId = moveFrom.m_preferredDeviceId;

    DISPATCH_MATRIX_ON_FLAG(&moveFrom,
                            this,
                            if (m_CPUMatrix != nullptr) m_CPUMatrix->operator=(static_cast<CPUMatrix<ElemType>&&>(*(moveFrom.m_CPUMatrix)));
                            else m_CPUMatrix = new CPUMatrix<ElemType>(static_cast<CPUMatrix<ElemType>&&>(*(moveFrom.m_CPUMatrix))),

                            if (m_GPUMatrix != nullptr) m_GPUMatrix->operator=(static_cast<GPUMatrix<ElemType>&&>(*(moveFrom.m_GPUMatrix)));
                            else m_GPUMatrix = new GPUMatrix<ElemType>(static_cast<GPUMatrix<ElemType>&&>(*(moveFrom.m_GPUMatrix))),

                            if (m_CPUSparseMatrix != nullptr) m_CPUSparseMatrix->operator=(static_cast<CPUSparseMatrix<ElemType>&&>(*(moveFrom.m_CPUSparseMatrix)));
                            else m_CPUSparseMatrix = new CPUSparseMatrix<ElemType>(static_cast<CPUSparseMatrix<ElemType>&&>(*(moveFrom.m_CPUSparseMatrix))),

                            if (m_GPUSparseMatrix != nullptr) m_GPUSparseMatrix->operator=(static_cast<GPUSparseMatrix<ElemType>&&>(*(moveFrom.m_GPUSparseMatrix)));
                            else m_GPUSparseMatrix = new GPUSparseMatrix<ElemType>(static_cast<GPUSparseMatrix<ElemType>&&>(*(moveFrom.m_GPUSparseMatrix))));

#endif
    return *this;
}

template <class ElemType>
void Matrix<ElemType>::ReleaseMemory()
{
    m_CPUMatrix       = nullptr;
    m_GPUMatrix       = nullptr;
    m_GPUSparseMatrix = nullptr;
    m_CPUSparseMatrix = nullptr;

    m_matrixType = MatrixType::UNDETERMINED;
    m_currentDataLocation = CurrentDataLocation::NONE;
}

template <class ElemType>
Matrix<ElemType>::~Matrix(void)
{
    ReleaseMemory();
}

template <class ElemType>
Matrix<ElemType> Matrix<ElemType>::Ones(const size_t rows, const size_t cols, DEVICEID_TYPE deviceId)
{
    Matrix<ElemType> c(rows, cols, deviceId); // will initialize to 0
    c.SetValue(1);
    return c;
}

template <class ElemType>
Matrix<ElemType> Matrix<ElemType>::Zeros(const size_t rows, const size_t cols, DEVICEID_TYPE deviceId)
{
    Matrix<ElemType> c(rows, cols, deviceId); // will initialize to 0
    c.SetValue(0);
    return c;
}

template <class ElemType>
Matrix<ElemType> Matrix<ElemType>::Eye(const size_t rows, DEVICEID_TYPE deviceId)
{
    Matrix<ElemType> c(rows, rows, deviceId); // will initialize to 0
    c.SetDiagonalValue(1);
    return c;
}

template <class ElemType>
Matrix<ElemType> Matrix<ElemType>::RandomUniform(const size_t rows, const size_t cols, DEVICEID_TYPE deviceId, const ElemType low, const ElemType high, unsigned long seed)
{
    Matrix<ElemType> c(rows, cols, deviceId); // will initialize to 0
    c.SetUniformRandomValue(low, high, seed);
    return c;
}

template <class ElemType>
Matrix<ElemType> Matrix<ElemType>::RandomGaussian(const size_t rows, const size_t cols, DEVICEID_TYPE deviceId, const ElemType mean, const ElemType sigma, unsigned long seed)
{
    Matrix<ElemType> c(rows, cols, deviceId); // will initialize to 0
    c.SetGaussianRandomValue(mean, sigma, seed);
    return c;
}

template <class ElemType>
void Matrix<ElemType>::SetDevice(DEVICEID_TYPE deviceId)
{
    if (deviceId >= 0)
        GPUMatrix<ElemType>::SetDevice(deviceId);
}

template <class ElemType>
void Matrix<ElemType>::Read(File& stream)
{
    Matrix<ElemType>& M = *this;
    char type;
    stream >> type;
    if (type == 'd')
    {
        if (M.GetDeviceId() < 0)
        {
            if (!M.m_CPUMatrix)
                M.m_CPUMatrix = make_shared<CPUMatrix<ElemType>>();
            stream >> (*M.m_CPUMatrix);
            M.SetDataLocation(CPU, DENSE);
        }
        else
        {
            if (!M.m_GPUMatrix)
                M.m_GPUMatrix = make_shared<GPUMatrix<ElemType>>(M.GetDeviceId());
            stream >> (*M.m_GPUMatrix);
            M.SetDataLocation(GPU, DENSE);
        }
    }
    else if (type == 's')
    {
        if (M.GetDeviceId() < 0)
        {
            NOT_IMPLEMENTED; // You might want to tranfer your matrix to GPU
        }
        else
        {
            if (M.m_GPUSparseMatrix == NULL)
                M.m_GPUSparseMatrix = make_shared<GPUSparseMatrix<ElemType>>(M.GetDeviceId());
            stream >> (*M.m_GPUSparseMatrix);
            M.SetDataLocation(GPU, SPARSE);
        }
    }
    else
        LogicError("Read: Input file corrupt (invalid matrix type field 0x%02d, should be 'f' or 'd').", type);
}

template <class ElemType>
void Matrix<ElemType>::Write(File& stream) const
{
    const Matrix<ElemType>& M = *this;
    if (M.GetMatrixType() == MatrixType::DENSE)
    {
        stream << 'd';
        if (M.GetDeviceId() < 0)
            stream << (*M.m_CPUMatrix);
        else
            stream << (*M.m_GPUMatrix);
    }
    else
    {
        stream << 's';
        if (M.GetDeviceId() < 0)
            NOT_IMPLEMENTED // stream<<(*M.m_CPUMatrix);
                else stream
                << (*M.m_GPUSparseMatrix);
    }
}

#pragma endregion Constructors, destructors and other static matrix builders

#pragma region Basic Operators

template <class ElemType>
size_t Matrix<ElemType>::BufferSize() const
{
    DISPATCH_MATRIX_ON_FLAG(this,
                            nullptr,
                            return m_baseMatrix->GetSizeAllocated() * sizeof(ElemType),
                            return m_baseMatrix->GetSizeAllocated() * sizeof(ElemType),
                            return m_CPUSparseMatrix->BufferSize(),
                            return m_GPUSparseMatrix->BufferSizeAllocated());
}

// BUGBUG: This is ugly code. The outside world should not have access to the raw data pointers.
// if this is to be used, then at least it should also return a number of bytes as well.
template <class ElemType>
ElemType* Matrix<ElemType>::Data() const
{
    DISPATCH_MATRIX_ON_FLAG(this,
                            nullptr,
                            return m_CPUMatrix->Data(),
                            return m_GPUMatrix->Data(),
                            return m_CPUSparseMatrix->Data(),
                            return m_GPUSparseMatrix->Data());
}

template <class ElemType>
ElemType* Matrix<ElemType>::CopyToArray() const
{
    DISPATCH_MATRIX_ON_FLAG(this,
                            nullptr,
                            return m_CPUMatrix->CopyToArray(),
                            return m_GPUMatrix->CopyToArray(),
                            NOT_IMPLEMENTED,
                            NOT_IMPLEMENTED);
}

//memory will be allocated by the callee if not enough but need to be deleted by the caller after it's done
//return number of elements copied
template <class ElemType>
size_t Matrix<ElemType>::CopyToArray(ElemType*& arrayCopyTo, size_t& currentArraySize) const
{
    DISPATCH_MATRIX_ON_FLAG(this,
                            nullptr,
                            return m_CPUMatrix->CopyToArray(arrayCopyTo, currentArraySize),
                            return m_GPUMatrix->CopyToArray(arrayCopyTo, currentArraySize),
                            NOT_IMPLEMENTED,
                            NOT_IMPLEMENTED);
}

template <class ElemType>
void Matrix<ElemType>::CopySection(size_t numRows, size_t numCols, ElemType* dst, size_t colStride) const
{
    DISPATCH_MATRIX_ON_FLAG(this,
                            nullptr,
                            m_CPUMatrix->CopySection(numRows, numCols, dst, colStride),
                            m_GPUMatrix->CopySection(numRows, numCols, dst, colStride),
                            NOT_IMPLEMENTED,
                            NOT_IMPLEMENTED);
}

// BUGBUG: Some code checks before calling here whether one of the dimensions is 0.
//         This function must handle that case properly, that is, preserving the non-zero dimension.
template <class ElemType>
Matrix<ElemType> Matrix<ElemType>::ColumnSlice(size_t startColumn, size_t numCols) const
{
    int devId = GetDeviceId();

    Matrix<ElemType> slice(matrixFlagDontOwnBuffer, (DEVICEID_TYPE) devId); // this already creates pointers

    slice.m_preferredDeviceId = m_preferredDeviceId;

    // create slices for the underlying object
    // Note: In case of data location == BOTH, this creates two objects just like in the source.
    if (GetMatrixType() == MatrixType::DENSE)
    {
        if (GetCurrentMatrixLocation() == CPU || GetCurrentMatrixLocation() == BOTH)
        {
            if (slice.m_CPUMatrix)
                slice.m_CPUMatrix->operator=(static_cast<CPUMatrix<ElemType>&&>(m_CPUMatrix->ColumnSlice(startColumn, numCols)));
            else
                slice.m_CPUMatrix = make_shared<CPUMatrix<ElemType>>(static_cast<CPUMatrix<ElemType>&&>(m_CPUMatrix->ColumnSlice(startColumn, numCols)));
        }
        if (GetCurrentMatrixLocation() == GPU || GetCurrentMatrixLocation() == BOTH)
        {
            if (slice.m_GPUMatrix)
                slice.m_GPUMatrix->operator=(static_cast<GPUMatrix<ElemType>&&>(m_GPUMatrix->ColumnSlice(startColumn, numCols)));
            else
                slice.m_GPUMatrix = make_shared<GPUMatrix<ElemType>>(static_cast<GPUMatrix<ElemType>&&>(m_GPUMatrix->ColumnSlice(startColumn, numCols)));
        }
    }
    else if (GetMatrixType() == MatrixType::SPARSE)
    {
        if (GetCurrentMatrixLocation() == CPU || GetCurrentMatrixLocation() == BOTH)
        {
            if (slice.m_CPUSparseMatrix)
                slice.m_CPUSparseMatrix->operator=(static_cast<CPUSparseMatrix<ElemType>&&>(m_CPUSparseMatrix->ColumnSlice(startColumn, numCols)));
            else
                slice.m_CPUSparseMatrix = make_shared<CPUSparseMatrix<ElemType>>(static_cast<CPUSparseMatrix<ElemType>&&>(m_CPUSparseMatrix->ColumnSlice(startColumn, numCols)));
        }
        if (GetCurrentMatrixLocation() == GPU || GetCurrentMatrixLocation() == BOTH)
        {
            if (slice.m_GPUSparseMatrix)
                slice.m_GPUSparseMatrix->operator=(static_cast<GPUSparseMatrix<ElemType>&&>(m_GPUSparseMatrix->ColumnSlice(startColumn, numCols)));
            else
                slice.m_GPUSparseMatrix = make_shared<GPUSparseMatrix<ElemType>>(static_cast<GPUSparseMatrix<ElemType>&&>(m_GPUSparseMatrix->ColumnSlice(startColumn, numCols)));
        }
    }
    else
        LogicError("Undetermined matrix type");

    // update the slice's m_currentDataLocation, m_matrixType, and m_baseMatrix
    // This will work for CPU, GPU, and BOTH.
    slice.SetDataLocation(GetCurrentMatrixLocation(), GetMatrixType());

    return slice;
}

template <class ElemType>
Matrix<ElemType>& Matrix<ElemType>::AssignColumnSlice(const Matrix<ElemType>& fromMatrix, size_t startColumn, size_t numCols)
{
    ReleaseMemory();
    m_preferredDeviceId = fromMatrix.m_preferredDeviceId;

    DISPATCH_MATRIX_ON_FLAG(&fromMatrix,
                            this,
                            if (m_CPUMatrix) m_CPUMatrix->AssignColumnSlice(*fromMatrix.m_CPUMatrix, startColumn, numCols);
                            else m_CPUMatrix = make_shared<CPUMatrix<ElemType>>(fromMatrix.m_CPUMatrix->ColumnSlice(startColumn, numCols)),

                            if (m_GPUMatrix) m_GPUMatrix->AssignColumnSlice(*fromMatrix.m_GPUMatrix, startColumn, numCols);
                            else m_GPUMatrix = make_shared<GPUMatrix<ElemType>>(fromMatrix.m_GPUMatrix->ColumnSlice(startColumn, numCols)),

                            NOT_IMPLEMENTED,

                            NOT_IMPLEMENTED);

    return *this;
}

template <class ElemType>
Matrix<ElemType>& Matrix<ElemType>::SetColumnSlice(const Matrix<ElemType>& fromMatrix, size_t startColumn, size_t numCols)
{
    assert(m_CPUMatrix || m_GPUMatrix);
    // must already been allocated

    DISPATCH_MATRIX_ON_FLAG(&fromMatrix,
                            this,
                            m_CPUMatrix->SetColumnSlice(*fromMatrix.m_CPUMatrix, startColumn, numCols),
                            m_GPUMatrix->SetColumnSlice(*fromMatrix.m_GPUMatrix, startColumn, numCols),
                            NOT_IMPLEMENTED,
                            NOT_IMPLEMENTED);

    return *this;
}

template <class ElemType>
void Matrix<ElemType>::CopyColumnsStrided(const Matrix<ElemType>& fromMatrix, size_t numCols, size_t srcNumColsStride, size_t destNumColsStride)
{
    assert(m_CPUMatrix || m_GPUMatrix);

    DISPATCH_MATRIX_ON_FLAG(&fromMatrix,
                            this,
                            m_CPUMatrix->CopyColumnsStrided(*fromMatrix.m_CPUMatrix, numCols, srcNumColsStride, destNumColsStride),
                            m_GPUMatrix->CopyColumnsStrided(*fromMatrix.m_GPUMatrix, numCols, srcNumColsStride, destNumColsStride),
                            NOT_IMPLEMENTED,
                            NOT_IMPLEMENTED);
}

template <class ElemType>
Matrix<ElemType> Matrix<ElemType>::Diagonal() const
{
    int devId = GetDeviceId();

    Matrix<ElemType> diag(matrixFlagDontOwnBuffer, (DEVICEID_TYPE) devId);
    diag.m_preferredDeviceId = m_preferredDeviceId;

    AssignDiagonalValuesTo(diag);

    return diag;
}

template <class ElemType>
void Matrix<ElemType>::AssignDiagonalValuesTo(Matrix<ElemType>& diag) const
{
    int devId = GetDeviceId();
    DecideAndMoveToRightDevice(*this, diag);

    if (GetMatrixType() == MatrixType::DENSE)
    {
        if (devId == CPUDEVICE)
        {
            if (diag.m_CPUMatrix)
                diag.m_CPUMatrix->operator=(static_cast<CPUMatrix<ElemType>&&>(m_CPUMatrix->Diagonal()));
            else
                diag.m_CPUMatrix = make_shared<CPUMatrix<ElemType>>(static_cast<CPUMatrix<ElemType>&&>(m_CPUMatrix->Diagonal()));
            diag.SetDataLocation(CPU, DENSE);
        }
        else
        {
            if (diag.m_GPUMatrix)
                diag.m_GPUMatrix->operator=(static_cast<GPUMatrix<ElemType>&&>(m_GPUMatrix->Diagonal()));
            else
                diag.m_GPUMatrix = make_shared<GPUMatrix<ElemType>>(static_cast<GPUMatrix<ElemType>&&>(m_GPUMatrix->Diagonal()));
            diag.SetDataLocation(GPU, DENSE);
        }
    }
    else if (GetMatrixType() == MatrixType::SPARSE)
    {
        // TODO: Implement optimized diagonal functions for sparse matrices. For now use the DiagonalToDense instead.
        if (devId == CPUDEVICE)
        {
            if (diag.m_CPUMatrix)
                diag.m_CPUMatrix->operator=(static_cast<CPUMatrix<ElemType>&&>(m_CPUSparseMatrix->DiagonalToDense()));
            else
                diag.m_CPUMatrix = make_shared<CPUMatrix<ElemType>>(static_cast<CPUMatrix<ElemType>&&>(m_CPUSparseMatrix->DiagonalToDense()));
            diag.SetDataLocation(CPU, DENSE);
        }
        else
        {
            if (diag.m_GPUMatrix)
                diag.m_GPUMatrix->operator=(static_cast<GPUMatrix<ElemType>&&>(m_GPUSparseMatrix->DiagonalToDense()));
            else
                diag.m_GPUMatrix = make_shared<GPUMatrix<ElemType>>(static_cast<GPUMatrix<ElemType>&&>(m_GPUSparseMatrix->DiagonalToDense()));
            diag.SetDataLocation(GPU, DENSE);
        }
    }
    else
        LogicError("Undetermined matrix type");

}

// This function will change the matrix type between DENSE and SPARSE.
// WARNING: The correct implementation is to copy the matrix between DENSE and SPARSE
//         However, the conversion functions are not implemented yet and so it will always create
//         a new blank matrix and destroy all info in the original matrix if different matrix type is asked.
// In case of !keepValues, the matrix content will be undefined.
template <class ElemType>
void Matrix<ElemType>::SwitchToMatrixType(MatrixType newMatrixType, MatrixFormat newMatrixFormat, bool keepValues)
{
    // This check should be uncommented but unfortunately there are still places
    // this function is being called with incorrect "default" format value
    /*if (m_matrixType == newMatrixType && GetFormat() != newMatrixFormat)
            NOT_IMPLEMENTED;*/

    if (m_matrixType == newMatrixType)
        return;

    if (!m_baseMatrix)
        keepValues = false;

#define NUM_MATRIXTYPE_CHANGED_WARN 20
    m_numTimesMatrixTypeChanged++;

    if (m_numTimesMatrixTypeChanged == NUM_MATRIXTYPE_CHANGED_WARN)
        fprintf(stderr, "WARNING: The same matrix with dim [%lu, %lu] has been transferred between different devices for %d times.\n", (unsigned long) GetNumRows(), (unsigned long) GetNumCols(), NUM_MATRIXTYPE_CHANGED_WARN);

    if (GetDeviceId() < 0) // CPU
    {
        if (newMatrixType == MatrixType::SPARSE)
        {
            if (!m_baseMatrix)
                m_CPUSparseMatrix = make_shared<CPUSparseMatrix<ElemType>>(newMatrixFormat);
            else
                m_CPUSparseMatrix = make_shared<CPUSparseMatrix<ElemType>>(newMatrixFormat, GetNumRows(), GetNumCols(), 1);

            if (keepValues)
                CopyElementsFromDenseToSparse(*m_CPUMatrix, *m_CPUSparseMatrix);

            SetDataLocation(CPU, SPARSE);
            m_CPUMatrix = nullptr;
        }
        else if (newMatrixType == MatrixType::DENSE)
        {
            if (!m_baseMatrix)
                m_CPUMatrix = make_shared<CPUMatrix<ElemType>>();
            else
                m_CPUMatrix = make_shared<CPUMatrix<ElemType>>(GetNumRows(), GetNumCols());

            if (keepValues)
                m_CPUMatrix->SetValue(m_CPUSparseMatrix->CopyColumnSliceToDense(0, GetNumCols()));

            SetDataLocation(CPU, DENSE);
            m_CPUSparseMatrix = nullptr;
        }
        else
            LogicError("SwitchToMatrixType: Unexpected/invalid new matrix type");
    }
    else // GPU
    {
        if (newMatrixType == MatrixType::SPARSE)
        {
            if (!m_baseMatrix)
                m_GPUSparseMatrix = make_shared<GPUSparseMatrix<ElemType>>(GetDeviceId(), newMatrixFormat);
            else
                m_GPUSparseMatrix = make_shared<GPUSparseMatrix<ElemType>>(GetNumRows(), GetNumCols(), 0, GetDeviceId(), newMatrixFormat);

            if (keepValues)
                m_GPUSparseMatrix->SetValue(*m_GPUMatrix);

            SetDataLocation(GPU, SPARSE);
            m_GPUMatrix = nullptr;
        }
        else if (newMatrixType == MatrixType::DENSE)
        {
            if (!m_baseMatrix)
                m_GPUMatrix = make_shared<GPUMatrix<ElemType>>(GetDeviceId());
            else
                m_GPUMatrix = make_shared<GPUMatrix<ElemType>>(GetNumRows(), GetNumCols(), GetDeviceId());

            if (keepValues)
                m_GPUSparseMatrix->CopyToDenseMatrix(*m_GPUMatrix);

            SetDataLocation(GPU, DENSE);
            m_GPUSparseMatrix = nullptr;
        }
        else
            LogicError("SwitchToMatrixType: Unexpected/invalid new matrix type");
    }
}

template <class ElemType>
void Matrix<ElemType>::CopyElementsFromDenseToSparse(CPUMatrix<ElemType>& from, CPUSparseMatrix<ElemType>& dest)
{
    foreach_coord (row, col, from)
    {
        auto val = from(row, col);
        dest.SetValue(row, col, val);
    }
}

template <class ElemType>
ElemType Matrix<ElemType>::Get00Element() const
{
    DISPATCH_MATRIX_ON_FLAG(this, nullptr,
        { return m_CPUMatrix->Get00Element(); },
        { return m_GPUMatrix->Get00Element(); },
        { NOT_IMPLEMENTED; },
        { NOT_IMPLEMENTED; });
}

// const operator(,)
template <class ElemType>
const ElemType Matrix<ElemType>::operator()(const size_t row, const size_t col) const
{
    DISPATCH_MATRIX_ON_FLAG_USECPU_4BOTH(this, nullptr,
        { return m_CPUMatrix->operator()(row, col); },
        { _transferFromDeviceToDevice(GetDeviceId(), CPUDEVICE, false); return m_CPUMatrix->operator()(row, col); },
        { NOT_IMPLEMENTED; },
        { NOT_IMPLEMENTED; });
}

// non-const operator(,)
//WARNING: This function is very slow for GPUs since it requires copying values between CPUs and GPUs.
//In addition, if ColumnSlice is used after this function but before the values are copied back to GPU
//the operation will fail since the memory is not managed by the slice.
// If you don't need to modify the values, to call the const version above, or GetValue(row,col) which does that for you unambiguously.
// TODO: Can we remove this, and have users use SetValue() instead? To avoid this potential error?
template <class ElemType>
ElemType& Matrix<ElemType>::operator()(const size_t row, const size_t col)
{
    DISPATCH_MATRIX_ON_FLAG_USECPU_4BOTH(this, nullptr,
        { return m_CPUMatrix->operator()(row, col); },
        {
            _transferFromDeviceToDevice(GetDeviceId(), CPUDEVICE, false);
            SetDataLocation(CPU, DENSE);
            return m_CPUMatrix->operator()(row, col);
        },
        { NOT_IMPLEMENTED; },
        { NOT_IMPLEMENTED; });
}

template <class ElemType>
Matrix<ElemType> Matrix<ElemType>::Transpose()
{
    if (IsEmpty())
        LogicError("Transpose: Matrix is empty.");

    Matrix<ElemType> c(GetNumCols(), GetNumRows(), (DEVICEID_TYPE) GetDeviceId(), this->GetMatrixType(), this->GetFormat());
    c.AssignTransposeOf(*this);
    return c;
}

template <class ElemType>
Matrix<ElemType>& Matrix<ElemType>::AssignTransposeOf(const Matrix<ElemType>& a)
{
    DecideAndMoveToRightDevice(a, *this);
    SwitchToMatrixType(a.GetMatrixType(), a.GetFormat(), false);

    DISPATCH_MATRIX_ON_FLAG(&a, this,
        { m_CPUMatrix->AssignTransposeOf(*a.m_CPUMatrix); },
        { m_GPUMatrix->AssignTransposeOf(*a.m_GPUMatrix); },
        { NOT_IMPLEMENTED; },
        { m_GPUSparseMatrix->AssignTransposeOf(*a.m_GPUSparseMatrix); });

    return *this;
}

// *this[:,j] = a[:,idx[j]] * alpha + *this[:,j] * beta
// idx has width of 'this' and contains values w.r.t. 'a'
// Invalid entries (gap columns) are denoted by idx(0,j) == -1.
template <class ElemType>
Matrix<ElemType>& Matrix<ElemType>::DoGatherColumnsOf(ElemType beta, const Matrix<ElemType>& idx, const Matrix<ElemType>& a, ElemType alpha)
{
    DecideAndMoveToRightDevice(*this, idx, a); // TODO: only move target if beta != 0

    DISPATCH_MATRIX_ON_FLAG(&a, this,
        { m_CPUMatrix->DoGatherColumnsOf(beta, *idx.m_CPUMatrix, *a.m_CPUMatrix, alpha); },
        { m_GPUMatrix->DoGatherColumnsOf(beta, *idx.m_GPUMatrix, *a.m_GPUMatrix, alpha); },
        { NOT_IMPLEMENTED; },
        { NOT_IMPLEMENTED; });

    return *this;
}

// *this[:,idx[j]] = a[:,j] * alpha + *this[:,idx[j]] * beta
// idx has width of 'a' and contains values w.r.t. 'this'
// Unlike gather, for scatter, 'this' must have been sized already.
// Invalid entries (gap columns) are denoted by idx(0,j) == -1.
template <class ElemType>
Matrix<ElemType>& Matrix<ElemType>::DoScatterColumnsOf(ElemType beta, const Matrix<ElemType>& idx, const Matrix<ElemType>& a, ElemType alpha)
{
    DecideAndMoveToRightDevice(*this, idx, a); // TODO: only move target if beta != 0

    DISPATCH_MATRIX_ON_FLAG(&a, this,
        { m_CPUMatrix->DoScatterColumnsOf(beta, *idx.m_CPUMatrix, *a.m_CPUMatrix, alpha); },
        { m_GPUMatrix->DoScatterColumnsOf(beta, *idx.m_GPUMatrix, *a.m_GPUMatrix, alpha); },
        { NOT_IMPLEMENTED; },
        { NOT_IMPLEMENTED; });

    return *this;
}

// set all elements of a matrix to a scalar value
// For sparse matrices, the only allowed value is 0.
template <class ElemType>
void Matrix<ElemType>::SetValue(const ElemType v)
{
    if (IsEmpty()) // if empty then we are done
        return;

    if (v == 0 && GetMatrixType() == MatrixType::SPARSE) // if sparse, setting it to 0 is special
    {
        Reset();
        return;
    }

    DISPATCH_MATRIX_ON_FLAG(this, this,
        { m_CPUMatrix->SetValue(v); },
        { m_GPUMatrix->SetValue(v); },
        { NOT_IMPLEMENTED; },
        { NOT_IMPLEMENTED; });
}

template <class ElemType>
void Matrix<ElemType>::SetValue(const DeviceBoundNumber<ElemType>& db_number)
{
    if (IsEmpty()) // if empty then we are done
        return;

    DISPATCH_MATRIX_ON_FLAG(this, this,
        { m_CPUMatrix->SetValue(*db_number.ExposePointer2Value()); },
        {
            if (GetDeviceId() != db_number.GetDeviceId())
            RuntimeError("Matrix and device bound number must be on the same device");
            m_GPUMatrix->SetValue(db_number.ExposePointer2Value());
        },
        { NOT_IMPLEMENTED; },
        { NOT_IMPLEMENTED; });
}

template <>
/*static*/ float Matrix<float>::MakeNan(size_t /*payload*/)
{
    return nanf("");
}
template <>
/*static*/ double Matrix<double>::MakeNan(size_t /*payload*/)
{
    return nan("");
}
template <>
/*static*/ char Matrix<char>::MakeNan(size_t)
{
    return 0;
} // (needed for completeness)

template <class ElemType>
void Matrix<ElemType>::MaskColumnsValue(const Matrix<char>& columnsMask, ElemType val)
{
    if (GetNumCols() != columnsMask.GetNumCols())
        RuntimeError("MaskColumnsValue: Matrix and column mask must have equal number of columns.");

    if (GetCurrentMatrixLocation() == CPU && (columnsMask.GetCurrentMatrixLocation() == CPU || columnsMask.GetCurrentMatrixLocation() == BOTH))
        ; // OK
    else if (GetDeviceId() != columnsMask.GetDeviceId() && columnsMask.GetCurrentMatrixLocation() != BOTH)
        RuntimeError("MaskColumnsValue: Matrix and column mask must be on the same device.");

    DISPATCH_MATRIX_ON_FLAG(this, this,
        { m_CPUMatrix->MaskColumnsValue(*columnsMask.m_CPUMatrix, val); },
        { m_GPUMatrix->MaskColumnsValue(*columnsMask.m_GPUMatrix, val); },
        { m_CPUSparseMatrix->MaskColumnsValue(*columnsMask.m_CPUMatrix, val); },
        { m_GPUSparseMatrix->MaskColumnsValue(*columnsMask.m_GPUMatrix, val); });
}

template <class ElemType>
void Matrix<ElemType>::SetColumn(const ElemType* colPointer, size_t colInd)
{
    if (colPointer == nullptr)
        InvalidArgument("SetColumn: colPointer is null.");

    DISPATCH_MATRIX_ON_FLAG(this,
                            this,
                            m_CPUMatrix->SetColumn(colPointer, colInd),
                            m_GPUMatrix->SetColumn(colPointer, colInd),
                            NOT_IMPLEMENTED,
                            NOT_IMPLEMENTED);
}

template <class ElemType>
void Matrix<ElemType>::SetColumn(const ElemType val, size_t colInd)
{
    DISPATCH_MATRIX_ON_FLAG(this,
                            this,
                            m_CPUMatrix->SetColumn(val, colInd),
                            NOT_IMPLEMENTED,
                            NOT_IMPLEMENTED,
                            NOT_IMPLEMENTED);
}

template <class ElemType>
void Matrix<ElemType>::SetColumn(const Matrix<ElemType>& colMat, size_t colInd)
{
    DecideAndMoveToRightDevice(*this, colMat);

    DISPATCH_MATRIX_ON_FLAG(this,
                            this,
                            m_CPUMatrix->SetColumn(*colMat.m_CPUMatrix, colInd),
                            m_GPUMatrix->SetColumn(*colMat.m_GPUMatrix, colInd),
                            NOT_IMPLEMENTED,
                            NOT_IMPLEMENTED);
}

template <class ElemType>
void Matrix<ElemType>::SetValue(const Matrix<ElemType>& deepCopyFrom)
{
    if (this == &deepCopyFrom)
        return;

    m_preferredDeviceId = deepCopyFrom.m_preferredDeviceId;
    DecideAndMoveToRightDevice(deepCopyFrom, *this);
    SwitchToMatrixType(deepCopyFrom.GetMatrixType(), deepCopyFrom.GetFormat(), false);

    DISPATCH_MATRIX_ON_FLAG(&deepCopyFrom, this,
        { m_CPUMatrix->SetValue(*deepCopyFrom.m_CPUMatrix); },
        { m_GPUMatrix->SetValue(*deepCopyFrom.m_GPUMatrix); },
        { m_CPUSparseMatrix->SetValue(*deepCopyFrom.m_CPUSparseMatrix); },
        { m_GPUSparseMatrix->SetValue(*deepCopyFrom.m_GPUSparseMatrix); });
}

template <class ElemType>
void Matrix<ElemType>::AssignValuesOf(const Matrix<ElemType>& deepCopyFrom)
{
    if (this == &deepCopyFrom)
        return;
    
    DISPATCH_MATRIX_ON_FLAG(this, this,
        { 
            // Set CPUMatrix from:
            DISPATCH_MATRIX_ON_FLAG(&deepCopyFrom, &deepCopyFrom,
                { m_CPUMatrix->SetValue(*deepCopyFrom.m_CPUMatrix); },
                NOT_IMPLEMENTED,//{ m_CPUMatrix->SetValue(*deepCopyFrom.m_GPUMatrix); },
                NOT_IMPLEMENTED,//{ m_CPUMatrix->SetValue(*deepCopyFrom.m_CPUSparseMatrix); },
                NOT_IMPLEMENTED);//{ m_CPUMatrix->SetValue(*deepCopyFrom.m_GPUSparseMatrix); });
        },
        { 
            // Set GPUMatrix from:
            DISPATCH_MATRIX_ON_FLAG(&deepCopyFrom, &deepCopyFrom,
                NOT_IMPLEMENTED,//{ m_GPUMatrix->SetValue(*deepCopyFrom.m_CPUMatrix); },
                { m_GPUMatrix->SetValue(*deepCopyFrom.m_GPUMatrix); },
                NOT_IMPLEMENTED,//{ m_GPUMatrix->SetValue(*deepCopyFrom.m_CPUSparseMatrix); },
                NOT_IMPLEMENTED);//{ m_GPUMatrix->SetValue(*deepCopyFrom.m_GPUSparseMatrix); });
        },
        { 
            // Set CPUSparseMatrix from:
            DISPATCH_MATRIX_ON_FLAG(&deepCopyFrom, &deepCopyFrom,
                NOT_IMPLEMENTED,//{ m_CPUSparseMatrix->SetValue(*deepCopyFrom.m_CPUMatrix); },
                NOT_IMPLEMENTED,//{ m_CPUSparseMatrix->SetValue(*deepCopyFrom.m_GPUMatrix); },
                { m_CPUSparseMatrix->SetValue(*deepCopyFrom.m_CPUSparseMatrix); },
                NOT_IMPLEMENTED);//{ m_CPUSparseMatrix->SetValue(*deepCopyFrom.m_GPUSparseMatrix); });
        },
        { 
            // Set GPUSparseMatrix from:
            DISPATCH_MATRIX_ON_FLAG(&deepCopyFrom, &deepCopyFrom,
                NOT_IMPLEMENTED,//{ m_GPUSparseMatrix->SetValue(*deepCopyFrom.m_CPUMatrix); },
                { m_GPUSparseMatrix->SetValue(*deepCopyFrom.m_GPUMatrix); },
                { m_GPUSparseMatrix->SetValue(*deepCopyFrom.m_CPUSparseMatrix); },
                { m_GPUSparseMatrix->SetValue(*deepCopyFrom.m_GPUSparseMatrix); });
        });

}

template <class ElemType>
void Matrix<ElemType>::SetValue(const size_t numRows, const size_t numCols, int deviceId, ElemType* pArray, const size_t matrixFlags)
{
    if (((numRows * numCols) > 0) && (pArray == nullptr))
        InvalidArgument("Invalid pArray.");

    DISPATCH_MATRIX_ON_FLAG(this,
                            this,
                            m_CPUMatrix->SetValue(numRows, numCols, pArray, matrixFlags),
                            m_GPUMatrix->SetValue(numRows, numCols, deviceId, pArray, matrixFlags),
                            NOT_IMPLEMENTED,
                            NOT_IMPLEMENTED);
}

template <class ElemType>
void Matrix<ElemType>::SetValue(const size_t rIdx, const size_t cIdx, ElemType val)
{
    DISPATCH_MATRIX_ON_FLAG_USECPU_4BOTH(this,
                                         this,
                                         (*m_CPUMatrix)(rIdx, cIdx) = val,
                                         NOT_IMPLEMENTED,
                                         m_CPUSparseMatrix->SetValue(rIdx, cIdx, val),
                                         NOT_IMPLEMENTED);
}

// read features
template <class ElemType>
void Matrix<ElemType>::SetMatrixFromCSCFormat(const CPUSPARSE_INDEX_TYPE* h_CSCCol, const CPUSPARSE_INDEX_TYPE* h_Row, const ElemType* h_Val,
                                              const size_t nz, const size_t numRows, const size_t numCols)
{
    // Note: The current implementation uses the xPUSparseMatrix as temporary space. This allows for memory sharing between calls. If
    // xPUSparseMatrix is a view, this code will cause an error during runtime stating that the view is not writable nor resizable.
    DISPATCH_MATRIX_ON_FLAG(this, this,
        {
            if (!m_CPUSparseMatrix) m_CPUSparseMatrix = make_shared<CPUSparseMatrix<ElemType>>(matrixFormatSparseCSC, numRows, numCols, nz);
            m_CPUSparseMatrix->SetMatrixFromCSCFormat(h_CSCCol, h_Row, h_Val, nz, numRows, numCols);
            m_CPUSparseMatrix->AssignColumnSliceToDense(*m_CPUMatrix, 0, numCols);
        },
        {
            if (!m_GPUSparseMatrix) m_GPUSparseMatrix = make_shared<GPUSparseMatrix<ElemType>>(numRows, numCols, nz, GetDeviceId(), matrixFormatSparseCSC);
            m_GPUSparseMatrix->SetMatrixFromCSCFormat(h_CSCCol, h_Row, h_Val, nz, numRows, numCols);
            m_GPUSparseMatrix->AssignColumnSliceToDense(*m_GPUMatrix, 0, numCols);
        },
        { m_CPUSparseMatrix->SetMatrixFromCSCFormat(h_CSCCol, h_Row, h_Val, nz, numRows, numCols); },
        { m_GPUSparseMatrix->SetMatrixFromCSCFormat(h_CSCCol, h_Row, h_Val, nz, numRows, numCols); });
}

template <class ElemType>
void Matrix<ElemType>::SetDiagonalValue(const ElemType v)
{
    if (IsEmpty())
        LogicError("SetDiagonalValue: Matrix is empty.");

    if (GetNumRows() != GetNumCols())
        LogicError("SetDiagonalValue: NumRows and NumCols do not agree.");

    DISPATCH_MATRIX_ON_FLAG(this,
                            this,
                            m_CPUMatrix->SetDiagonalValue(v),
                            m_GPUMatrix->SetDiagonalValue(v),
                            NOT_IMPLEMENTED,
                            NOT_IMPLEMENTED);
}

template <class ElemType>
void Matrix<ElemType>::SetDiagonalValue(const Matrix<ElemType>& vector)
{
    if (GetNumRows() != GetNumCols())
        LogicError("SetDiagonalValue: NumRows and NumCols do not agree.");

    if (vector.GetNumRows() != 1 && vector.GetNumCols() != 1)
        LogicError("SetDiagonalValue: Input vector must be a vector.");

    if (vector.GetNumRows() * vector.GetNumCols() != GetNumRows())
        LogicError("SetDiagonalValue: Input vector must match matrix dimension.");

    if (IsEmpty())
        return;

    DecideAndMoveToRightDevice(*this, vector);

    if (vector.GetNumElements() == 1) // reduce to simple form
    {
        DISPATCH_MATRIX_ON_FLAG(&vector,
                                nullptr,
                                SetDiagonalValue(vector(0, 0)),
                                SetDiagonalValue(vector.m_GPUMatrix->Get00Element()), // BUGBUG: efficiency
                                SetDiagonalValue(vector(0, 0)),
                                SetDiagonalValue(vector.m_GPUMatrix->Get00Element()) // BUGBUG: efficiency
                                );
    }
    else if (vector.GetNumRows() != GetNumRows())
        LogicError("SetDiagonalValue: input vector's dimension does not agree with [this].");
    else
    {
        // WARNING: we use this pointer to decide which function to call. However, vector may be stored in a different matrix type (DENSE, SPARSE)
        DISPATCH_MATRIX_ON_FLAG(this,
                                this,
                                assert(vector.m_CPUMatrix);
                                m_CPUMatrix->SetDiagonalValue(*vector.m_CPUMatrix),
                                assert(vector.m_GPUMatrix);
                                m_GPUMatrix->SetDiagonalValue(*vector.m_GPUMatrix),
                                NOT_IMPLEMENTED,
                                NOT_IMPLEMENTED);
    }
}

template <class ElemType>
void Matrix<ElemType>::SetUniformRandomValue(const ElemType low, const ElemType high, unsigned long seed)
{
    if (IsEmpty())
        return;

    DISPATCH_MATRIX_ON_FLAG(this,
                            this,
                            m_CPUMatrix->SetUniformRandomValue(low, high, seed),
                            m_GPUMatrix->SetUniformRandomValue(low, high, seed),
                            NOT_IMPLEMENTED,
                            NOT_IMPLEMENTED);
}

template <class ElemType>
void Matrix<ElemType>::SetGaussianRandomValue(const ElemType mean, const ElemType sigma, unsigned long seed)
{
    if (sigma <= 0)
        InvalidArgument("SetUniformRandomValue: sigma must be a positive value.");

    if (IsEmpty())
        return;

    DISPATCH_MATRIX_ON_FLAG(this,
                            this,
                            m_CPUMatrix->SetGaussianRandomValue(mean, sigma, seed),
                            m_GPUMatrix->SetGaussianRandomValue(mean, sigma, seed),
                            NOT_IMPLEMENTED,
                            NOT_IMPLEMENTED);
}

template <class ElemType>
void Matrix<ElemType>::AddGaussianRandomValue(const ElemType mean, const ElemType sigma, unsigned long seed)
{
    if (sigma <= 0)
        InvalidArgument("SetUniformRandomValue: sigma must be a positive value.");

    if (IsEmpty())
        return;

    DISPATCH_MATRIX_ON_FLAG(this,
                            this,
                            m_CPUMatrix->AddGaussianRandomValue(mean, sigma, seed),
                            NOT_IMPLEMENTED,
                            NOT_IMPLEMENTED,
                            NOT_IMPLEMENTED);
}

//maskRate: percentage of values masked out (similar to dropout rate)
//scaleValue: which scale value to set to the left ones (unmasked items).
template <class ElemType>
void Matrix<ElemType>::SetUniformRandomMask(const ElemType maskRate, const ElemType scaleValue, RNGHandle& rngHandle)
{
    if (IsEmpty())
        return;

    DISPATCH_MATRIX_ON_FLAG(this,
                            this,
                            m_CPUMatrix->SetUniformRandomMask(maskRate, scaleValue, rngHandle),
                            m_GPUMatrix->SetUniformRandomMask(maskRate, scaleValue, rngHandle),
                            NOT_IMPLEMENTED,
                            NOT_IMPLEMENTED);
}

template <class ElemType>
void Matrix<ElemType>::NormalGrad(Matrix<ElemType>& gradients,
                                  Matrix<ElemType>& functionValues,
                                  const ElemType learnRatePerSample,
                                  const ElemType momentum,
                                  const bool useNesterovMomentum)
{
    DecideAndMoveToRightDevice(*this, gradients, functionValues);

    if (!useNesterovMomentum)
    {
        DISPATCH_MATRIX_ON_FLAG(&gradients, nullptr,
            { 
                ScaleAndAdd((1 - momentum) * learnRatePerSample, gradients, momentum, *this);
                functionValues -= *this;
            },
            { 
                ScaleAndAdd((1 - momentum) * learnRatePerSample, gradients, momentum, *this);
                functionValues -= *this;
            },
            { 
                if (momentum != 0) gradients.m_CPUSparseMatrix->NormalGrad(*m_CPUMatrix, momentum);
                ScaleAndAdd(-learnRatePerSample, gradients, functionValues);
            },
            { 
                if (momentum != 0) gradients.m_GPUSparseMatrix->NormalGrad(*m_GPUMatrix, momentum);
                ScaleAndAdd(-learnRatePerSample, gradients, functionValues);
            });
    }
    else
    {
        DISPATCH_MATRIX_ON_FLAG(&gradients, nullptr,
            { /* CPU dense */
                ScaleAndAdd((1 - momentum) * learnRatePerSample, gradients, momentum, *this);
                ScaleAndAdd(-momentum, *this, functionValues);
                ScaleAndAdd(-(1 - momentum) * learnRatePerSample, gradients, functionValues);
                // w_t = w_{t-1} - momentum * v_ {t-1} - (1-momentum)*learnRatePerSampele*gardient,
            },
            { /* GPU dense */
                ScaleAndAdd((1 - momentum) * learnRatePerSample, gradients, momentum, *this);
                ScaleAndAdd(-momentum, *this, functionValues);
                ScaleAndAdd(-(1 - momentum) * learnRatePerSample, gradients, functionValues);
            },
            { /* CPU sparse */
                if (momentum != 0)
                {
                    Matrix<ElemType> gradientCache(gradients.GetDeviceId());
                    gradientCache.AssignValuesOf(gradients);
                    gradients.m_CPUSparseMatrix->NormalGrad(*m_CPUMatrix, momentum);
                    ScaleAndAdd(-momentum, *this, functionValues);
                    ScaleAndAdd(-(1 - momentum) * learnRatePerSample, gradientCache, functionValues);
                }
            },
            { /* GPU sparse */
                if (momentum != 0)
                {
                    Matrix<ElemType> gradientCache(gradients.GetDeviceId());
                    gradientCache.AssignValuesOf(gradients);
                    gradients.m_GPUSparseMatrix->NormalGrad(*m_GPUMatrix, momentum);
                    ScaleAndAdd(-momentum, *this, functionValues);
                    ScaleAndAdd(-(1 - momentum) * learnRatePerSample, gradientCache, functionValues);
                }
            });
    }
}

// both 'this' and gradients will be changed
template <class ElemType>
ElemType Matrix<ElemType>::Adagrad(Matrix<ElemType>& gradients, const bool needAveMultiplier)
{
    DecideAndMoveToRightDevice(*this, gradients);

    DISPATCH_MATRIX_ON_FLAG(&gradients, &gradients,
        { return m_CPUMatrix->Adagrad(*gradients.m_CPUMatrix, needAveMultiplier);       SetDataLocation(CPU); },
        { return m_GPUMatrix->Adagrad(*gradients.m_GPUMatrix, needAveMultiplier);       SetDataLocation(GPU); },
        { return gradients.m_CPUSparseMatrix->Adagrad(*m_CPUMatrix, needAveMultiplier); SetDataLocation(CPU); },
        { return gradients.m_GPUSparseMatrix->Adagrad(*m_GPUMatrix, needAveMultiplier); SetDataLocation(GPU); });
    // Note: Since both 'this' and gradients are changed, we must call SetDataLocation() on 'this' as well.
}

template <class ElemType>
void Matrix<ElemType>::FSAdagrad(size_t mbSize, Matrix<ElemType>& gradients, Matrix<ElemType>& functionValues, const ElemType learnRatePerSample, const ElemType momentum)
{
    // TODO: The values of 'adagradT' and 'targetadagradavdenom' are currently hardcoded constants taken from DBN (empirically determined).
    // These should be made configurable if needed
    const size_t adagradT = 2 * 3600 * 100;
    const ElemType targetadagradavdenom = 0.0025; // 1/400 magic constant
    const ElemType adagradkeepweight = static_cast<ElemType>(exp(-1.0 * mbSize / adagradT));

    static ElemType aggadagradsqrframes = 0;
    aggadagradsqrframes = adagradkeepweight * aggadagradsqrframes + (1.0f - adagradkeepweight) * mbSize;
    const ElemType targetadagradavdenom_x_sqrtadagradsqrframes = static_cast<ElemType>(targetadagradavdenom * sqrt(aggadagradsqrframes));

    DISPATCH_MATRIX_ON_FLAG(&gradients, &gradients,
        { m_CPUMatrix->FSAdagrad(*gradients.m_CPUMatrix, *functionValues.m_CPUMatrix, learnRatePerSample, momentum, adagradkeepweight, targetadagradavdenom_x_sqrtadagradsqrframes); SetDataLocation(CPU); },
        { m_GPUMatrix->FSAdagrad(*gradients.m_GPUMatrix, *functionValues.m_GPUMatrix, learnRatePerSample, momentum, adagradkeepweight, targetadagradavdenom_x_sqrtadagradsqrframes); SetDataLocation(GPU); },
        { NOT_IMPLEMENTED; },
        { NOT_IMPLEMENTED; });
    // Note: Since both 'this' and gradients are changed, we must call SetDataLocation() on 'this' as well.
}

template <class ElemType>
ElemType Matrix<ElemType>::RmsProp(Matrix<ElemType>& gradients,
                                   ElemType RMS_GAMMA,
                                   ElemType RMS_WGT_INC,
                                   ElemType RMS_WGT_MAX,
                                   ElemType RMS_WGT_DEC,
                                   ElemType RMS_WGT_MIN,
                                   const bool needAveMultiplier)
{
    DecideAndMoveToRightDevice(*this, gradients);

    DISPATCH_MATRIX_ON_FLAG(this, &gradients,
        { return m_CPUMatrix->RmsProp(*gradients.m_CPUMatrix, RMS_GAMMA, RMS_WGT_INC, RMS_WGT_MAX, RMS_WGT_DEC, RMS_WGT_MIN, needAveMultiplier); SetDataLocation(CPU); },
        { return m_GPUMatrix->RmsProp(*gradients.m_GPUMatrix, RMS_GAMMA, RMS_WGT_INC, RMS_WGT_MAX, RMS_WGT_DEC, RMS_WGT_MIN, needAveMultiplier); SetDataLocation(GPU); },
        { NOT_IMPLEMENTED; },
        { NOT_IMPLEMENTED; });
    // Note: Since both 'this' and gradients are changed, we must call SetDataLocation() on 'this' as well.
}

template <class ElemType>
void Matrix<ElemType>::Reshape(const size_t numRows, const size_t numCols)
{
    if (numRows != GetNumRows() || numCols != GetNumCols())
    {
        DISPATCH_MATRIX_ON_FLAG(this, this,
            { m_CPUMatrix->Reshape(numRows, numCols); },
            { m_GPUMatrix->Reshape(numRows, numCols); },
            { NOT_IMPLEMENTED; },
            { m_GPUSparseMatrix->Reshape(numRows, numCols); });
    }
}

// Note: Resize() will leave the matrix content undefined.
// Note: Resize calls RequireSizeAndAllocate on the sparse versions in for performance reasons. If the external caller knows the nz, then we should set it.
template <class ElemType>
void Matrix<ElemType>::Resize(const size_t numRows, const size_t numCols, const size_t numNZElemToReserve /*=0*/, bool growOnly /*=true*/)
{
    // TODO: should this function test whether the size is changing, and skip if it isn't? We have at least one explicit test for this code calling this (recurrent node)
    DISPATCH_MATRIX_ON_FLAG_USEBOTH_4BOTH(this,
        { m_CPUMatrix->Resize(numRows, numCols, growOnly); },
        { m_GPUMatrix->Resize(numRows, numCols, growOnly); },
        { m_CPUSparseMatrix->RequireSizeAndAllocate(numRows, numCols, numNZElemToReserve, growOnly, false); },
        { m_GPUSparseMatrix->RequireSizeAndAllocate(numRows, numCols, numNZElemToReserve, growOnly, false); });
#ifdef _DEBUG
    if (GetMatrixType() != MatrixType::SPARSE)
        Invalidate(); // Fill the matrix with NaNs to detect using the content which is undefined. Unfortunately this won't work for sparse matrices.
#endif
}

template <class ElemType>
Matrix<ElemType> Matrix<ElemType>::RepMat(const Matrix<ElemType>& frmMat, const size_t rowRatio, const size_t colRatio)
{
    size_t nCols = frmMat.GetNumCols();
    size_t nRows = frmMat.GetNumRows();

    if (rowRatio > 1)
        RuntimeError("RepMat not yet supporting raw ratio larger than 1");
    size_t newCols = colRatio * nCols;

    Matrix<ElemType> c(nRows, newCols, frmMat.GetDeviceId());
    for (size_t i = 0; i < colRatio; i++)
    {
        c.ColumnSlice(i * nCols, nCols).AssignValuesOf(frmMat);
    }

    return c;
}

template <class ElemType>
size_t Matrix<ElemType>::GetAllocatedSize() const
{
    return m_baseMatrix->GetSizeAllocated();
}

// reset for sparse matrix. Semantically the same as setting all values to 0.
template <class ElemType>
void Matrix<ElemType>::Reset()
{
    DISPATCH_MATRIX_ON_FLAG_USEBOTH_4BOTH(this,
        { NOT_IMPLEMENTED; },
        { NOT_IMPLEMENTED; },
        { m_CPUSparseMatrix->Reset(); },
        { m_GPUSparseMatrix->Reset(); });
}

template <class ElemType>
size_t Matrix<ElemType>::GetNumRows() const
{
    return m_baseMatrix->GetNumRows();
}

template <class ElemType>
size_t Matrix<ElemType>::GetNumCols() const
{
    return m_baseMatrix->GetNumCols();
}

template <class ElemType>
size_t Matrix<ElemType>::GetNumElements() const
{
    return GetNumRows() * GetNumCols();
}

template <class ElemType>
bool Matrix<ElemType>::IsEmpty() const
{
    return m_baseMatrix->IsEmpty();
}

#pragma endregion Basic Operators

#pragma region Member BLAS Functions

template <class ElemType>
Matrix<ElemType>& Matrix<ElemType>::operator+=(ElemType alpha)
{
    return AssignSumOf(alpha, *this);
}

template <class ElemType>
Matrix<ElemType> Matrix<ElemType>::operator+(ElemType alpha) const
{
    Matrix<ElemType> c(GetNumRows(), GetNumCols(), GetDeviceId());
    c.AssignSumOf(alpha, *this);
    return c;
}

template <class ElemType>
Matrix<ElemType>& Matrix<ElemType>::AssignSumOf(const ElemType alpha, const Matrix<ElemType>& a)
{
    if (a.IsEmpty())
        LogicError("AssignSumOf: Matrix a is empty.");

    DecideAndMoveToRightDevice(a, *this);
    SwitchToMatrixType(a.GetMatrixType(), a.GetFormat(), false);

    DISPATCH_MATRIX_ON_FLAG(&a,
                            this,
                            m_CPUMatrix->AssignSumOf(alpha, *a.m_CPUMatrix),
                            m_GPUMatrix->AssignSumOf(alpha, *a.m_GPUMatrix),
                            NOT_IMPLEMENTED,
                            NOT_IMPLEMENTED);

    return *this;
}

//if [this] and a have same dimension then [this]=[this]+a
//if a is a column vector, add to all columns of [this]
//if a is a row vector, add to all rows of [this]
//if a is a scalar, add it to all elements.
template <class ElemType>
Matrix<ElemType>& Matrix<ElemType>::operator+=(const Matrix<ElemType>& a)
{
    DecideAndMoveToRightDevice(*this, a);

    if (!(GetMatrixType() == a.GetMatrixType()))
        NOT_IMPLEMENTED;

    DISPATCH_MATRIX_ON_FLAG(this,
                            this,
                            m_CPUMatrix->operator+=(*a.m_CPUMatrix),
                            m_GPUMatrix->operator+=(*a.m_GPUMatrix),
                            NOT_IMPLEMENTED,
                            NOT_IMPLEMENTED);

    return *this;
}

//if [this] and a have same dimension then OUTPUT=[this]+a
//if a is a column vector, add to all columns of [this]
//if a is a row vector, add to all rows of [this]
template <class ElemType>
Matrix<ElemType> Matrix<ElemType>::operator+(const Matrix<ElemType>& a) const
{
    if (GetNumElements() == 1)
    {
        Matrix<ElemType> c(a.DeepClone());

        DISPATCH_MATRIX_ON_FLAG(this,
                                &c,
                                c += (*this)(0, 0),
                                c += (m_GPUMatrix->Get00Element()), // BUGBUG: efficiency
                                c += (*this)(0, 0),
                                NOT_IMPLEMENTED);
        return c;
    }
    else if (a.GetNumElements() == 1)
    {
        Matrix<ElemType> c(this->DeepClone());

        DISPATCH_MATRIX_ON_FLAG(&a,
                                &c,
                                c += a(0, 0),
                                c += (a.m_GPUMatrix->Get00Element()), // BUGBUG: efficiency
                                c += a(0, 0),
                                NOT_IMPLEMENTED);
        return c;
    }
    else
    {
        Matrix<ElemType> c(this->DeepClone()); // this implementation will introduce a copy overhead. but make resue of the code
        c += a;
        return c;
    }
}

template <class ElemType>
Matrix<ElemType>& Matrix<ElemType>::AssignSumOf(const Matrix<ElemType>& a, const Matrix<ElemType>& b)
{
    if (a.GetNumElements() == 1)
    {
        SetValue(b);
        (*this) += a;
    }
    else
    {
        SetValue(a);
        (*this) += b;
    }
    return *this;
}

template <class ElemType>
Matrix<ElemType>& Matrix<ElemType>::operator-=(ElemType alpha)
{
    return AssignDifferenceOf(*this, alpha);
}

template <class ElemType>
Matrix<ElemType> Matrix<ElemType>::operator-(ElemType alpha) const
{
    Matrix<ElemType> c(GetNumRows(), GetNumCols(), GetDeviceId());
    c.AssignDifferenceOf(*this, alpha);
    return c;
}

//for each column of a, we assign numRows starting from startIndex to this
template <class ElemType>
Matrix<ElemType>& Matrix<ElemType>::AssignRowSliceValuesOf(const Matrix<ElemType>& a, const size_t startIndex, const size_t numRows)
{
    DecideAndMoveToRightDevice(a, *this);
    SwitchToMatrixType(a.GetMatrixType(), a.GetFormat(), false);

    DISPATCH_MATRIX_ON_FLAG(this,
                            this,
                            m_CPUMatrix->AssignRowSliceValuesOf(*a.m_CPUMatrix, startIndex, numRows),
                            m_GPUMatrix->AssignRowSliceValuesOf(*a.m_GPUMatrix, startIndex, numRows),
                            NOT_IMPLEMENTED,
                            NOT_IMPLEMENTED);
    return *this;
}

//for each column of a, we assign all rows of a to this starting from startIndex
template <class ElemType>
Matrix<ElemType>& Matrix<ElemType>::AssignToRowSliceValuesOf(const Matrix<ElemType>& a, const size_t startIndex, const size_t numRows)
{
    DecideAndMoveToRightDevice(*this, a);

    // WARNING: a and this must have same type
    if (!(GetMatrixType() == a.GetMatrixType()))
        NOT_IMPLEMENTED;

    DISPATCH_MATRIX_ON_FLAG(this,
                            this,
                            m_CPUMatrix->AssignToRowSliceValuesOf(*a.m_CPUMatrix, startIndex, numRows),
                            m_GPUMatrix->AssignToRowSliceValuesOf(*a.m_GPUMatrix, startIndex, numRows),
                            NOT_IMPLEMENTED,
                            NOT_IMPLEMENTED);

    return *this;
}

//for the row slice of this starting from startIndex we add a to it.
template <class ElemType>
Matrix<ElemType>& Matrix<ElemType>::AddToRowSliceValuesOf(const Matrix<ElemType>& a, const size_t startIndex, const size_t numRows)
{
    DecideAndMoveToRightDevice(*this, a);

    // WARNING: a and this must have same type
    if (!(GetMatrixType() == a.GetMatrixType()))
        NOT_IMPLEMENTED;

    DISPATCH_MATRIX_ON_FLAG(this,
                            this,
                            m_CPUMatrix->AddToRowSliceValuesOf(*a.m_CPUMatrix, startIndex, numRows),
                            m_GPUMatrix->AddToRowSliceValuesOf(*a.m_GPUMatrix, startIndex, numRows),
                            NOT_IMPLEMENTED,
                            NOT_IMPLEMENTED);

    return *this;
}

//for each column of this, we add row slice of a starting from startIndex
template <class ElemType>
Matrix<ElemType>& Matrix<ElemType>::AddWithRowSliceValuesOf(const Matrix<ElemType>& a, const size_t startIndex, const size_t numRows)
{
    DecideAndMoveToRightDevice(*this, a);

    // WARNING: a and this must have same type
    if (!(GetMatrixType() == a.GetMatrixType()))
        NOT_IMPLEMENTED;

    DISPATCH_MATRIX_ON_FLAG(this,
                            this,
                            m_CPUMatrix->AddWithRowSliceValuesOf(*a.m_CPUMatrix, startIndex, numRows),
                            m_GPUMatrix->AddWithRowSliceValuesOf(*a.m_GPUMatrix, startIndex, numRows),
                            NOT_IMPLEMENTED,
                            NOT_IMPLEMENTED);

    return *this;
}

template <class ElemType>
Matrix<ElemType>& Matrix<ElemType>::AssignRepeatOf(const Matrix<ElemType>& a, const size_t numRowRepeats, const size_t numColRepeats)
{
    DecideAndMoveToRightDevice(*this, a);

    // WARNING: a and this must have same type
    if (!(GetMatrixType() == a.GetMatrixType()))
        NOT_IMPLEMENTED;

    DISPATCH_MATRIX_ON_FLAG(this,
                            this,
                            m_CPUMatrix->AssignRepeatOf(*a.m_CPUMatrix, numRowRepeats, numColRepeats),
                            m_GPUMatrix->AssignRepeatOf(*a.m_GPUMatrix, numRowRepeats, numColRepeats),
                            NOT_IMPLEMENTED,
                            NOT_IMPLEMENTED);

    return *this;
}

template <class ElemType>
Matrix<ElemType>& Matrix<ElemType>::AddToRowRepeatValuesOf(const Matrix<ElemType>& a, const size_t numRepeats)
{
    DecideAndMoveToRightDevice(*this, a);

    // WARNING: a and this must have same type
    if (!(GetMatrixType() == a.GetMatrixType()))
        NOT_IMPLEMENTED;

    DISPATCH_MATRIX_ON_FLAG(this,
                            this,
                            m_CPUMatrix->AddToRowRepeatValuesOf(*a.m_CPUMatrix, numRepeats),
                            m_GPUMatrix->AddToRowRepeatValuesOf(*a.m_GPUMatrix, numRepeats),
                            NOT_IMPLEMENTED,
                            NOT_IMPLEMENTED);

    return *this;
}

//used in the DSSM model. The resulted *this is a [a.GetRows()*(negNumber+1), a.GetCols()] matrix
//each column contains posNumber of  positive samples (original) and negNumber negative samples generated by copying
//sample shifted by shiftNumber columns
template <class ElemType>
Matrix<ElemType>& Matrix<ElemType>::AssignPositiveAndShiftedNegSample(const Matrix<ElemType>& a, const size_t posNumber, const size_t negNumber, const size_t shiftNumber)
{
    DecideAndMoveToRightDevice(*this, a);

    // WARNING: a and this must have same type
    if (!(GetMatrixType() == a.GetMatrixType()))
        NOT_IMPLEMENTED;

    DISPATCH_MATRIX_ON_FLAG(this,
                            this,
                            m_CPUMatrix->AssignPositiveAndShiftedNegSample(*a.m_CPUMatrix, posNumber, negNumber, shiftNumber),
                            m_GPUMatrix->AssignPositiveAndShiftedNegSample(*a.m_GPUMatrix, posNumber, negNumber, shiftNumber),
                            NOT_IMPLEMENTED,
                            NOT_IMPLEMENTED);

    return *this;
}

//used in the DSSM model. *this = *this + positive and negative samples folded back to the right place
//each column of a contains posNumber of  positive samples (original) and negNumber negative samples generated by copying
//sample shifted by shiftNumber columns
template <class ElemType>
Matrix<ElemType>& Matrix<ElemType>::AddFoldedPositiveAndShiftedNegSample(const Matrix<ElemType>& a, const size_t posNumber, const size_t negNumber, const size_t shiftNumber)
{
    DecideAndMoveToRightDevice(*this, a);

    // WARNING: a and this must have same type
    if (!(GetMatrixType() == a.GetMatrixType()))
        NOT_IMPLEMENTED;

    DISPATCH_MATRIX_ON_FLAG(this,
                            this,
                            m_CPUMatrix->AddFoldedPositiveAndShiftedNegSample(*a.m_CPUMatrix, posNumber, negNumber, shiftNumber),
                            m_GPUMatrix->AddFoldedPositiveAndShiftedNegSample(*a.m_GPUMatrix, posNumber, negNumber, shiftNumber),
                            NOT_IMPLEMENTED,
                            NOT_IMPLEMENTED);

    return *this;
}

template <class ElemType>
Matrix<ElemType>& Matrix<ElemType>::AssignDifferenceOf(const ElemType alpha, const Matrix<ElemType>& a)
{
    if (a.IsEmpty())
        LogicError("AssignDifferenceOf: Matrix a is empty.");

    DecideAndMoveToRightDevice(a, *this);
    SwitchToMatrixType(a.GetMatrixType(), a.GetFormat(), false);

    DISPATCH_MATRIX_ON_FLAG(this,
                            this,
                            m_CPUMatrix->AssignDifferenceOf(alpha, *a.m_CPUMatrix),
                            m_GPUMatrix->AssignDifferenceOf(alpha, *a.m_GPUMatrix),
                            NOT_IMPLEMENTED,
                            NOT_IMPLEMENTED);

    return *this;
}

template <class ElemType>
Matrix<ElemType>& Matrix<ElemType>::AssignDifferenceOf(const Matrix<ElemType>& a, const ElemType alpha)
{
    if (a.IsEmpty())
        LogicError("AssignDifferenceOf: Matrix a is empty.");

    DecideAndMoveToRightDevice(a, *this);
    SwitchToMatrixType(a.GetMatrixType(), a.GetFormat(), false);

    DISPATCH_MATRIX_ON_FLAG(this,
                            this,
                            m_CPUMatrix->AssignDifferenceOf(*a.m_CPUMatrix, alpha),
                            m_GPUMatrix->AssignDifferenceOf(*a.m_GPUMatrix, alpha),
                            NOT_IMPLEMENTED,
                            NOT_IMPLEMENTED);

    return *this;
}

//if [this] and a have same dimension then [this]=[this]-a
//if a is a column vector, minus it from all columns of [this]
//if a is a row vector, minus it from all rows of [this]
template <class ElemType>
Matrix<ElemType>& Matrix<ElemType>::operator-=(const Matrix<ElemType>& a)
{
    if (a.IsEmpty())
        LogicError("Minus Operation: Matrix a is empty.");
    DecideAndMoveToRightDevice(*this, a);

    DISPATCH_MATRIX_ON_FLAG(this,
                            this, 
                            *m_CPUMatrix -= *a.m_CPUMatrix,
                            *m_GPUMatrix -= *a.m_GPUMatrix,
                            NOT_IMPLEMENTED,
                            NOT_IMPLEMENTED);

    return *this;
}

//if [this] and a have same dimension then output=[this]-a
//if a is a column vector, minus it from all columns of [this]
//if a is a row vector, minus it from all rows of [this]
template <class ElemType>
Matrix<ElemType> Matrix<ElemType>::operator-(const Matrix<ElemType>& a) const
{
    Matrix<ElemType> c(this->DeepClone()); // this implementation will introduce a copy overhead. but make resue of the code
    ScaleAndAdd(-1, a, c);
    return c;
}

template <class ElemType>
Matrix<ElemType>& Matrix<ElemType>::AssignDifferenceOf(const Matrix<ElemType>& a, const Matrix<ElemType>& b)
{
    // if first arg broadcasts, we swap first and the flip the sign
    // This is because there is no equivalent to operator-=() that works the other way round.
    // TODO: We need ternary ops where the output storage is separate.
    if (a.GetNumRows() < b.GetNumRows() || a.GetNumCols() < b.GetNumCols())
    {
        if (a.GetNumRows() > b.GetNumRows() || a.GetNumCols() > b.GetNumCols())
            LogicError("AssignDifferenceOf: Invalid dimensions.");
        AssignDifferenceOf(b, a);
        *this *= -1;
        return *this;
    }
    if (this != &a)
        SetValue(a);
    (*this) -= b;
    return *this;
}

template <class ElemType>
Matrix<ElemType>& Matrix<ElemType>::operator*=(ElemType alpha)
{
    Scale(alpha, *this);
    return *this;
}

template <class ElemType>
Matrix<ElemType> Matrix<ElemType>::operator*(ElemType alpha) const
{
    Matrix<ElemType> c(GetNumRows(), GetNumCols(), (DEVICEID_TYPE) m_preferredDeviceId);
    Scale(alpha, *this, c);
    return c;
}

template <class ElemType>
Matrix<ElemType>& Matrix<ElemType>::AssignProductOf(const ElemType alpha, const Matrix<ElemType>& a)
{
    Scale(alpha, a, *this);
    return *this;
}

// [this]=a*b
template <class ElemType>
Matrix<ElemType>& Matrix<ElemType>::AssignProductOf(const Matrix<ElemType>& a, const bool transposeA, const Matrix<ElemType>& b, const bool transposeB)
{
    if (a.GetNumElements() == 1)
    {
        if (transposeB)
            AssignTransposeOf(b);
        else
            this->SetValue(b);

        DISPATCH_MATRIX_ON_FLAG(this,
                                nullptr,
                                (*this) *= a(0, 0),
                                (*this) *= a.m_GPUMatrix->Get00Element(),
                                (*this) *= a(0, 0),
                                NOT_IMPLEMENTED);
    }
    else if (b.GetNumElements() == 1)
    {
        if (transposeA)
            AssignTransposeOf(a);
        else
            this->SetValue(a);

        DISPATCH_MATRIX_ON_FLAG(this,
                                nullptr,
                                (*this) *= b(0, 0),
                                (*this) *= b.m_GPUMatrix->Get00Element(),
                                (*this) *= b(0, 0),
                                NOT_IMPLEMENTED);
    }
    else
        Multiply(a, transposeA, b, transposeB, *this);

    return *this;
}

template <class ElemType>
Matrix<ElemType> Matrix<ElemType>::operator*(const Matrix<ElemType>& a) const
{
    if (GetNumElements() == 1)
    {
        Matrix<ElemType> c((DEVICEID_TYPE) a.GetPreferredDeviceId());

        DISPATCH_MATRIX_ON_FLAG(this,
                                nullptr,
                                c.AssignProductOf((*this)(0, 0), a),
                                c.AssignProductOf(m_GPUMatrix->Get00Element(), a), // BUGBUG: efficiency
                                c.AssignProductOf((*this)(0, 0), a),
                                NOT_IMPLEMENTED);

        return c;
    }
    else if (a.GetNumElements() == 1)
    {
        Matrix<ElemType> c((DEVICEID_TYPE) GetPreferredDeviceId());

        DISPATCH_MATRIX_ON_FLAG(&a,
                                nullptr,
                                c.AssignProductOf(a(0, 0), (*this)),
                                c.AssignProductOf(a.m_GPUMatrix->Get00Element(), (*this)), // BUGBUG: efficiency
                                c.AssignProductOf(a(0, 0), (*this)),
                                NOT_IMPLEMENTED);

        return c;
    }
    else
    {
        Matrix<ElemType> c(GetNumRows(), a.GetNumCols(), (DEVICEID_TYPE) GetPreferredDeviceId());
        Multiply(*this, a, c);
        return c;
    }
}

// [this]=a*b  where a is a 1x1 scalar
template <class ElemType>
Matrix<ElemType>& Matrix<ElemType>::Assign1x1ProductOf(const Matrix<ElemType>& a, const Matrix<ElemType>& b)
{
    Multiply1x1AndWeightedAdd(+1, a, b, 0.0f, *this);
    return *this;
}

template <class ElemType>
Matrix<ElemType>& Matrix<ElemType>::operator/=(ElemType alpha)
{
    (*this) *= 1 / alpha;
    return (*this);
}

template <class ElemType>
Matrix<ElemType> Matrix<ElemType>::operator/(ElemType alpha) const
{
    return ((*this) * (1 / alpha));
}

//element-wise power
template <class ElemType>
Matrix<ElemType>& Matrix<ElemType>::operator^=(ElemType alpha)
{
    auto& us = *this;
    ElementWisePower(alpha, us, us);
    return us;
}

//element-wise power
template <class ElemType>
Matrix<ElemType> Matrix<ElemType>::operator^(ElemType alpha) const
{
    Matrix<ElemType> c(GetNumRows(), GetNumCols(), (DEVICEID_TYPE) GetDeviceId());
    ElementWisePower(alpha, *this, c);
    return c;
}

template <class ElemType>
Matrix<ElemType>& Matrix<ElemType>::AssignElementPowerOf(const Matrix<ElemType>& a, const ElemType power)
{
    ElementWisePower(power, a, *this);
    return *this;
}

//[this]=[this] .* a (we cannot override operator .* in c++)
template <class ElemType>
Matrix<ElemType>& Matrix<ElemType>::ElementMultiplyWith(const Matrix<ElemType>& a)
{
    return AssignElementProductOf(*this, a);
}

template <class ElemType>
Matrix<ElemType>& Matrix<ElemType>::ElementDivideBy(const Matrix<ElemType>& a)
{
    return AssignElementDivisionOf(*this, a);
}

//[this]=a .* b
template <class ElemType>
Matrix<ElemType>& Matrix<ElemType>::AssignElementProductOf(const Matrix<ElemType>& a, const Matrix<ElemType>& b)
{
    if (a.IsEmpty() || b.IsEmpty())
        LogicError("AssignElementProductOf: Matrix is empty.");

    assert(a.GetNumRows() == b.GetNumRows() && a.GetNumCols() == b.GetNumCols());
    if (!(a.GetNumRows() == b.GetNumRows() && a.GetNumCols() == b.GetNumCols()))
        InvalidArgument("The input matrix dimensions do not match.");

    DecideAndMoveToRightDevice(a, b, *this);
    if (!(a.GetMatrixType() == b.GetMatrixType()))
        NOT_IMPLEMENTED;

    SwitchToMatrixType(a.GetMatrixType(), a.GetFormat(), false);

    DISPATCH_MATRIX_ON_FLAG(this,
                            this,
                            m_CPUMatrix->AssignElementProductOf(*a.m_CPUMatrix, *b.m_CPUMatrix),
                            m_GPUMatrix->AssignElementProductOf(*a.m_GPUMatrix, *b.m_GPUMatrix),
                            NOT_IMPLEMENTED,
                            NOT_IMPLEMENTED);

    return *this;
}

template <class ElemType>
Matrix<ElemType>& Matrix<ElemType>::AddElementProductOf(const Matrix<ElemType>& a, const Matrix<ElemType>& b)
{
    if (a.IsEmpty() || b.IsEmpty())
        LogicError("AddElementProductOf: Matrix is empty.");

    assert(a.GetNumRows() == b.GetNumRows() && a.GetNumCols() == b.GetNumCols());
    if (!(a.GetNumRows() == b.GetNumRows() && a.GetNumCols() == b.GetNumCols()))
        InvalidArgument("The input matrix dimensions do not match.");

    if (!(a.GetNumRows() == GetNumRows() && a.GetNumCols() == GetNumCols()))
        InvalidArgument("The input matrix dimensions do not match [this].");

    DecideAndMoveToRightDevice(*this, a, b);

    if (!(a.GetMatrixType() == b.GetMatrixType() && GetMatrixType() == b.GetMatrixType()))
        NOT_IMPLEMENTED;

    DISPATCH_MATRIX_ON_FLAG(this,
                            nullptr,
                            m_CPUMatrix->AddElementProductOf(*a.m_CPUMatrix, *b.m_CPUMatrix),
                            m_GPUMatrix->AddElementProductOf(*a.m_GPUMatrix, *b.m_GPUMatrix),
                            NOT_IMPLEMENTED,
                            NOT_IMPLEMENTED);

    return *this;
}

//[this]=a ./ b
template <class ElemType>
Matrix<ElemType>& Matrix<ElemType>::AssignElementDivisionOf(const Matrix<ElemType>& a, const Matrix<ElemType>& b)
{
    if (a.IsEmpty() || b.IsEmpty())
        LogicError("AssignElementDivisionOf: Matrix is empty.");

    assert(a.GetNumRows() == b.GetNumRows() && a.GetNumCols() == b.GetNumCols());
    if (!(a.GetNumRows() == b.GetNumRows() && a.GetNumCols() == b.GetNumCols()))
        InvalidArgument("The input matrix dimensions do not match.");

    DecideAndMoveToRightDevice(a, b, *this);
    // WARNING: a and b must have same type
    if (!(a.GetMatrixType() == b.GetMatrixType()))
        NOT_IMPLEMENTED;

    SwitchToMatrixType(a.GetMatrixType(), a.GetFormat(), false);

    DISPATCH_MATRIX_ON_FLAG(this,
                            this,
                            m_CPUMatrix->AssignElementDivisionOf(*a.m_CPUMatrix, *b.m_CPUMatrix),
                            m_GPUMatrix->AssignElementDivisionOf(*a.m_GPUMatrix, *b.m_GPUMatrix),
                            NOT_IMPLEMENTED,
                            NOT_IMPLEMENTED);

    return *this;
}

template <class ElemType>
Matrix<ElemType>& Matrix<ElemType>::ColumnElementMultiplyWith(const Matrix<ElemType>& a)
{
    if (a.IsEmpty() || IsEmpty())
        LogicError("ColumnElementMultiplyWith: Matrix is empty.");

    if (!(a.GetNumRows() == GetNumRows() && a.GetNumCols() == 1))
        InvalidArgument("ColumnElementMultiplyWith: The input matrix should be a col vector and match [this]'s rows.");

    DecideAndMoveToRightDevice(*this, a);
    // WARNING: a and this must have same type
    if (!(GetMatrixType() == a.GetMatrixType()))
        NOT_IMPLEMENTED;

    SwitchToMatrixType(a.GetMatrixType(), a.GetFormat(), false);

    DISPATCH_MATRIX_ON_FLAG(&a,
                            this,
                            m_CPUMatrix->ColumnElementMultiplyWith(*a.m_CPUMatrix),
                            m_GPUMatrix->ColumnElementMultiplyWith(*a.m_GPUMatrix),
                            NOT_IMPLEMENTED,
                            NOT_IMPLEMENTED);

    return *this;
}

template <class ElemType>
Matrix<ElemType>& Matrix<ElemType>::RowElementMultiplyWith(const Matrix<ElemType>& a)
{
    if (a.IsEmpty() || IsEmpty())
        LogicError("RowElementMultiplyWith: Matrix is empty.");

    if (!(a.GetNumCols() == GetNumCols() && a.GetNumRows() == 1))
        InvalidArgument("RowElementMultiplyWith: The input matrix should be a row vector and match [this]'s columns.");

    // WARNING: a and this must have same type
    if (!(GetMatrixType() == a.GetMatrixType()))
        NOT_IMPLEMENTED;

    SwitchToMatrixType(a.GetMatrixType(), a.GetFormat(), false);

    DISPATCH_MATRIX_ON_FLAG(this,
                            this,
                            m_CPUMatrix->RowElementMultiplyWith(*a.m_CPUMatrix),
                            m_GPUMatrix->RowElementMultiplyWith(*a.m_GPUMatrix),
                            NOT_IMPLEMENTED,
                            NOT_IMPLEMENTED);

    return *this;
}

template <class ElemType>
Matrix<ElemType>& Matrix<ElemType>::RowElementDivideBy(const Matrix<ElemType>& a)
{
    if (a.IsEmpty() || IsEmpty())
        LogicError("RowElementDivideBy: Matrix is empty.");

    if (!(a.GetNumCols() == GetNumCols() && a.GetNumRows() == 1))
        InvalidArgument("RowElementDivideBy: The input matrix should be a row vector and match [this]'s columns.");

    // WARNING: a and this must have same type
    if (!(GetMatrixType() == a.GetMatrixType()))
        NOT_IMPLEMENTED;

    SwitchToMatrixType(a.GetMatrixType(), a.GetFormat(), false);

    DISPATCH_MATRIX_ON_FLAG(this,
                            this,
                            m_CPUMatrix->RowElementDivideBy(*a.m_CPUMatrix),
                            m_GPUMatrix->RowElementDivideBy(*a.m_GPUMatrix),
                            NOT_IMPLEMENTED,
                            NOT_IMPLEMENTED);

    return *this;
}

template <class ElemType>
Matrix<ElemType>& Matrix<ElemType>::ColumnElementDivideBy(const Matrix<ElemType>& a)
{
    if (a.IsEmpty() || IsEmpty())
        LogicError("ColumnElementDivideBy: Matrix is empty.");

    if (!(a.GetNumRows() == GetNumRows() && a.GetNumCols() == 1))
        InvalidArgument("ColumnElementDivideBy: The input matrix should be a col vector and match [this]'s rows.");

    DecideAndMoveToRightDevice(*this, a);
    // WARNING: a and this must have same type
    if (!(GetMatrixType() == a.GetMatrixType()))
        NOT_IMPLEMENTED;

    SwitchToMatrixType(a.GetMatrixType(), a.GetFormat(), false);

    DISPATCH_MATRIX_ON_FLAG(&a,
                            this,
                            m_CPUMatrix->ColumnElementDivideBy(*a.m_CPUMatrix),
                            m_GPUMatrix->ColumnElementDivideBy(*a.m_GPUMatrix),
                            NOT_IMPLEMENTED,
                            NOT_IMPLEMENTED);

    return *this;
}

//[this]=1 ./ a
template <class ElemType>
Matrix<ElemType>& Matrix<ElemType>::ElementInverse()
{
    DISPATCH_MATRIX_ON_FLAG(this,
                            this,
                            m_CPUMatrix->ElementInverse(),
                            m_GPUMatrix->ElementInverse(),
                            NOT_IMPLEMENTED,
                            m_GPUSparseMatrix->ElementInverse());

    return (*this);
}

template <class ElemType>
Matrix<ElemType>& Matrix<ElemType>::AssignElementInverseOf(const Matrix<ElemType>& a)
{
    if (a.IsEmpty())
        LogicError("AssignElementInverseOf: Matrix a is empty.");

    DecideAndMoveToRightDevice(a, *this);
    SwitchToMatrixType(a.GetMatrixType(), a.GetFormat(), false);

    DISPATCH_MATRIX_ON_FLAG(&a,
                            this,
                            m_CPUMatrix->AssignElementInverseOf(*a.m_CPUMatrix),
                            m_GPUMatrix->AssignElementInverseOf(*a.m_GPUMatrix),
                            NOT_IMPLEMENTED,
                            m_GPUSparseMatrix->AssignElementInverseOf(*a.m_GPUSparseMatrix));

    return *this;
}

template <class ElemType>
Matrix<ElemType>& Matrix<ElemType>::InplaceSigmoid()
{
    DISPATCH_MATRIX_ON_FLAG(this,
                            this,
                            m_CPUMatrix->InplaceSigmoid(),
                            m_GPUMatrix->InplaceSigmoid(),
                            NOT_IMPLEMENTED,
                            m_GPUSparseMatrix->InplaceSigmoid());

    return (*this);
}

template <class ElemType>
Matrix<ElemType>& Matrix<ElemType>::AssignSigmoidOf(const Matrix<ElemType>& a)
{
    DecideAndMoveToRightDevice(a, *this);
    SwitchToMatrixType(a.GetMatrixType(), a.GetFormat(), false);

    DISPATCH_MATRIX_ON_FLAG(&a,
                            this,
                            m_CPUMatrix->AssignSigmoidOf(*a.m_CPUMatrix),
                            m_GPUMatrix->AssignSigmoidOf(*a.m_GPUMatrix),
                            NOT_IMPLEMENTED,
                            m_GPUSparseMatrix->AssignSigmoidOf(*a.m_GPUSparseMatrix));

    return *this;
}

//[this]=sigmoid([this]) element wise
template <class ElemType>
Matrix<ElemType>& Matrix<ElemType>::InplaceLinearRectifierDerivative()
{
    DISPATCH_MATRIX_ON_FLAG(this,
                            this,
                            m_CPUMatrix->InplaceLinearRectifierDerivative(),
                            m_GPUMatrix->InplaceLinearRectifierDerivative(),
                            NOT_IMPLEMENTED,
                            m_GPUSparseMatrix->InplaceLinearRectifierDerivative());

    return (*this);
}

template <class ElemType>
Matrix<ElemType>& Matrix<ElemType>::AssignLinearRectifierDerivativeOf(const Matrix<ElemType>& a)
{
    DecideAndMoveToRightDevice(a, *this);
    SwitchToMatrixType(a.GetMatrixType(), a.GetFormat(), false);

    DISPATCH_MATRIX_ON_FLAG(&a,
                            this,
                            m_CPUMatrix->AssignLinearRectifierDerivativeOf(*a.m_CPUMatrix),
                            m_GPUMatrix->AssignLinearRectifierDerivativeOf(*a.m_GPUMatrix),
                            NOT_IMPLEMENTED,
                            m_GPUSparseMatrix->AssignLinearRectifierDerivativeOf(*a.m_GPUSparseMatrix));

    return *this;
}

//[this]=sigmoid([this]) element wise
template <class ElemType>
Matrix<ElemType>& Matrix<ElemType>::InplaceSigmoidDerivative()
{
    DISPATCH_MATRIX_ON_FLAG(this,
                            this,
                            m_CPUMatrix->InplaceSigmoidDerivative(),
                            m_GPUMatrix->InplaceSigmoidDerivative(),
                            NOT_IMPLEMENTED,
                            NOT_IMPLEMENTED);

    return (*this);
}

template <class ElemType>
Matrix<ElemType>& Matrix<ElemType>::AssignSigmoidDerivativeOf(const Matrix<ElemType>& a)
{
    DecideAndMoveToRightDevice(a, *this);
    SwitchToMatrixType(a.GetMatrixType(), a.GetFormat(), false);

    DISPATCH_MATRIX_ON_FLAG(&a,
                            this,
                            m_CPUMatrix->AssignSigmoidDerivativeOf(*a.m_CPUMatrix),
                            m_GPUMatrix->AssignSigmoidDerivativeOf(*a.m_GPUMatrix),
                            NOT_IMPLEMENTED,
                            NOT_IMPLEMENTED);

    return *this;
}

template <class ElemType>
Matrix<ElemType>& Matrix<ElemType>::AssignNumOfDiff(const Matrix<ElemType>& a, const Matrix<ElemType>& b, bool searchInCol)
{
    DecideAndMoveToRightDevice(a, b, *this);
    // WARNING: a and b must have same type
    if (!(a.GetMatrixType() == b.GetMatrixType()))
        NOT_IMPLEMENTED;

    SwitchToMatrixType(a.GetMatrixType(), a.GetFormat(), false);

    DISPATCH_MATRIX_ON_FLAG(this,
                            this,
                            m_CPUMatrix->AssignNumOfDiff(*a.m_CPUMatrix, *b.m_CPUMatrix, searchInCol),
                            m_GPUMatrix->AssignNumOfDiff(*a.m_GPUMatrix, *b.m_GPUMatrix, searchInCol),
                            NOT_IMPLEMENTED,
                            NOT_IMPLEMENTED);

    return *this;
}
//[this]=tanh([this]) element wise
template <class ElemType>
Matrix<ElemType>& Matrix<ElemType>::InplaceTanh()
{
    DISPATCH_MATRIX_ON_FLAG(this,
                            this,
                            m_CPUMatrix->InplaceTanh(),
                            m_GPUMatrix->InplaceTanh(),
                            NOT_IMPLEMENTED,
                            m_GPUSparseMatrix->InplaceTanh());

    return (*this);
}

template <class ElemType>
Matrix<ElemType>& Matrix<ElemType>::AssignTanhOf(const Matrix<ElemType>& a)
{
    DecideAndMoveToRightDevice(a, *this);
    SwitchToMatrixType(a.GetMatrixType(), a.GetFormat(), false);

    DISPATCH_MATRIX_ON_FLAG(&a,
                            this,
                            m_CPUMatrix->AssignTanhOf(*a.m_CPUMatrix),
                            m_GPUMatrix->AssignTanhOf(*a.m_GPUMatrix),
                            NOT_IMPLEMENTED,
                            m_GPUSparseMatrix->AssignTanhOf(*a.m_GPUSparseMatrix));

    return *this;
}

//[this]=softmax([this]) element wise
template <class ElemType>
Matrix<ElemType>& Matrix<ElemType>::InplaceLogSoftmax(const bool isColWise)
{
    DISPATCH_MATRIX_ON_FLAG(this,
                            this,
                            m_CPUMatrix->InplaceLogSoftmax(isColWise),
                            m_GPUMatrix->InplaceLogSoftmax(isColWise),
                            NOT_IMPLEMENTED,
                            NOT_IMPLEMENTED);

    return *this;
}

template <class ElemType>
Matrix<ElemType>& Matrix<ElemType>::AssignLogSoftmaxOf(const Matrix<ElemType>& a, const bool isColWise)
{
    if (a.IsEmpty())
        LogicError("AssignLogSoftmaxOf: Matrix a is empty.");
    DecideAndMoveToRightDevice(a, *this);
    SwitchToMatrixType(a.GetMatrixType(), a.GetFormat(), false);

    DISPATCH_MATRIX_ON_FLAG(&a,
                            this,
                            m_CPUMatrix->AssignLogSoftmaxOf(*a.m_CPUMatrix, isColWise),
                            m_GPUMatrix->AssignLogSoftmaxOf(*a.m_GPUMatrix, isColWise),
                            NOT_IMPLEMENTED,
                            NOT_IMPLEMENTED);

    return *this;
}

//[this]=softmax([this]) element wise
template <class ElemType>
Matrix<ElemType>& Matrix<ElemType>::InplaceHardmax(const bool isColWise)
{
    DISPATCH_MATRIX_ON_FLAG(this,
                            this,
                            m_CPUMatrix->InplaceHardmax(isColWise),
                            m_GPUMatrix->InplaceHardmax(isColWise),
                            NOT_IMPLEMENTED,
                            NOT_IMPLEMENTED);

    return *this;
}

template <class ElemType>
Matrix<ElemType>& Matrix<ElemType>::AssignHardmaxOf(const Matrix<ElemType>& a, const bool isColWise)
{
    if (a.IsEmpty())
        LogicError("AssignHardmaxOf: Matrix a is empty.");
    DecideAndMoveToRightDevice(a, *this);
    SwitchToMatrixType(a.GetMatrixType(), a.GetFormat(), false);

    DISPATCH_MATRIX_ON_FLAG(&a,
                            this,
                            m_CPUMatrix->AssignHardmaxOf(*a.m_CPUMatrix, isColWise),
                            m_GPUMatrix->AssignHardmaxOf(*a.m_GPUMatrix, isColWise),
                            NOT_IMPLEMENTED,
                            NOT_IMPLEMENTED);

    return *this;
}

template <class ElemType>
Matrix<ElemType>& Matrix<ElemType>::InplaceSqrt()
{
    DISPATCH_MATRIX_ON_FLAG(this,
                            this,
                            m_CPUMatrix->InplaceSqrt(),
                            m_GPUMatrix->InplaceSqrt(),
                            NOT_IMPLEMENTED,
                            m_GPUSparseMatrix->InplaceSqrt());

    return *this;
}

template <class ElemType>
Matrix<ElemType>& Matrix<ElemType>::AssignSqrtOf(const Matrix<ElemType>& a)
{
    if (a.IsEmpty())
        LogicError("AssignSqrtOf: Matrix a is empty.");

    DecideAndMoveToRightDevice(a, *this);
    SwitchToMatrixType(a.GetMatrixType(), a.GetFormat(), false);

    DISPATCH_MATRIX_ON_FLAG(&a,
                            this,
                            m_CPUMatrix->AssignSqrtOf(*a.m_CPUMatrix),
                            m_GPUMatrix->AssignSqrtOf(*a.m_GPUMatrix),
                            NOT_IMPLEMENTED,
                            m_GPUSparseMatrix->AssignSqrtOf(*a.m_GPUSparseMatrix));

    return *this;
}

//[this]=exp([this]) element wise
template <class ElemType>
Matrix<ElemType>& Matrix<ElemType>::InplaceExp()
{
    DISPATCH_MATRIX_ON_FLAG(this,
                            this,
                            m_CPUMatrix->InplaceExp(),
                            m_GPUMatrix->InplaceExp(),
                            NOT_IMPLEMENTED,
                            m_GPUSparseMatrix->InplaceExp());

    return *this;
}

template <class ElemType>
Matrix<ElemType>& Matrix<ElemType>::AssignExpOf(const Matrix<ElemType>& a)
{
    if (a.IsEmpty())
        LogicError("AssignExpOf: Matrix a is empty.");

    DecideAndMoveToRightDevice(a, *this);
    SwitchToMatrixType(a.GetMatrixType(), a.GetFormat(), false);

    DISPATCH_MATRIX_ON_FLAG(&a,
                            this,
                            m_CPUMatrix->AssignExpOf(*a.m_CPUMatrix),
                            m_GPUMatrix->AssignExpOf(*a.m_GPUMatrix),
                            NOT_IMPLEMENTED,
                            m_GPUSparseMatrix->AssignExpOf(*a.m_GPUSparseMatrix));

    return *this;
}

//[this]=exp([this]) element wise
template <class ElemType>
Matrix<ElemType>& Matrix<ElemType>::InplaceAbs()
{
    DISPATCH_MATRIX_ON_FLAG(this,
                            nullptr,
                            m_CPUMatrix->InplaceAbs(),
                            m_GPUMatrix->InplaceAbs(),
                            NOT_IMPLEMENTED,
                            m_GPUSparseMatrix->InplaceAbs());

    return *this;
}

template <class ElemType>
Matrix<ElemType>& Matrix<ElemType>::AssignAbsOf(const Matrix<ElemType>& a)
{
    if (a.IsEmpty())
        LogicError("AssignAbsOf: Matrix a is empty.");

    DecideAndMoveToRightDevice(a, *this);
    SwitchToMatrixType(a.GetMatrixType(), a.GetFormat(), false);

    DISPATCH_MATRIX_ON_FLAG(&a,
                            this,
                            m_CPUMatrix->AssignAbsOf(*a.m_CPUMatrix),
                            m_GPUMatrix->AssignAbsOf(*a.m_GPUMatrix),
                            NOT_IMPLEMENTED,
                            m_GPUSparseMatrix->AssignAbsOf(*a.m_GPUSparseMatrix));

    return *this;
}

//[this]=log([this]) element wise
template <class ElemType>
Matrix<ElemType>& Matrix<ElemType>::InplaceLog()
{
    DISPATCH_MATRIX_ON_FLAG(this,
                            this,
                            m_CPUMatrix->InplaceLog(),
                            m_GPUMatrix->InplaceLog(),
                            NOT_IMPLEMENTED,
                            m_GPUSparseMatrix->InplaceLog());

    return *this;
}

//[this]=log([this]) element wise
template <class ElemType>
Matrix<ElemType>& Matrix<ElemType>::InplaceLog10()
{
    DISPATCH_MATRIX_ON_FLAG(this,
                            this,
                            m_CPUMatrix->InplaceLog10(),
                            NOT_IMPLEMENTED,
                            NOT_IMPLEMENTED,
                            NOT_IMPLEMENTED);

    return *this;
}

template <class ElemType>
Matrix<ElemType>& Matrix<ElemType>::AssignLogOf(const Matrix<ElemType>& a)
{
    if (a.IsEmpty())
        LogicError("AssignLogOf: Matrix a is empty.");

    DecideAndMoveToRightDevice(a, *this);
    SwitchToMatrixType(a.GetMatrixType(), a.GetFormat(), false);

    DISPATCH_MATRIX_ON_FLAG(&a,
                            this,
                            m_CPUMatrix->AssignLogOf(*a.m_CPUMatrix),
                            m_GPUMatrix->AssignLogOf(*a.m_GPUMatrix),
                            NOT_IMPLEMENTED,
                            m_GPUSparseMatrix->AssignLogOf(*a.m_GPUSparseMatrix));

    return *this;
}

template <class ElemType>
Matrix<ElemType>& Matrix<ElemType>::AssignLog10Of(const Matrix<ElemType>& a)
{
    if (a.IsEmpty())
        LogicError("AssignLogOf: Matrix a is empty.");

    DecideAndMoveToRightDevice(a, *this);
    SwitchToMatrixType(a.GetMatrixType(), a.GetFormat(), false);

    DISPATCH_MATRIX_ON_FLAG(&a,
                            this,
                            m_CPUMatrix->AssignLog10Of(*a.m_CPUMatrix),
                            NOT_IMPLEMENTED,
                            NOT_IMPLEMENTED,
                            m_GPUSparseMatrix->AssignLogOf(*a.m_GPUSparseMatrix));

    return *this;
}

//[this]=cos([this]) element wise
template <class ElemType>
Matrix<ElemType>& Matrix<ElemType>::InplaceCosine()
{
    DISPATCH_MATRIX_ON_FLAG(this,
                            this,
                            m_CPUMatrix->InplaceCosine(),
                            m_GPUMatrix->InplaceCosine(),
                            NOT_IMPLEMENTED,
                            NOT_IMPLEMENTED);

    return *this;
}

template <class ElemType>
Matrix<ElemType>& Matrix<ElemType>::AssignCosineOf(const Matrix<ElemType>& a)
{
    if (a.IsEmpty())
        LogicError("AssignCosineOf: Matrix a is empty.");

    DecideAndMoveToRightDevice(a, *this);
    SwitchToMatrixType(a.GetMatrixType(), a.GetFormat(), false);

    DISPATCH_MATRIX_ON_FLAG(&a,
                            this,
                            m_CPUMatrix->AssignCosineOf(*a.m_CPUMatrix),
                            m_GPUMatrix->AssignCosineOf(*a.m_GPUMatrix),
                            NOT_IMPLEMENTED,
                            NOT_IMPLEMENTED);

    return *this;
}

//[this]= -sin([this]) element wise
template <class ElemType>
Matrix<ElemType>& Matrix<ElemType>::InplaceNegativeSine()
{
    DISPATCH_MATRIX_ON_FLAG(this,
                            this,
                            m_CPUMatrix->InplaceNegativeSine(),
                            m_GPUMatrix->InplaceNegativeSine(),
                            NOT_IMPLEMENTED,
                            NOT_IMPLEMENTED);

    return *this;
}

template <class ElemType>
Matrix<ElemType>& Matrix<ElemType>::AssignNegativeSineOf(const Matrix<ElemType>& a)
{
    if (a.IsEmpty())
        LogicError("AssignNegativeSineOf: Matrix a is empty.");

    DecideAndMoveToRightDevice(a, *this);
    SwitchToMatrixType(a.GetMatrixType(), a.GetFormat(), false);

    DISPATCH_MATRIX_ON_FLAG(&a,
                            this,
                            m_CPUMatrix->AssignNegativeSineOf(*a.m_CPUMatrix),
                            m_GPUMatrix->AssignNegativeSineOf(*a.m_GPUMatrix),
                            NOT_IMPLEMENTED,
                            NOT_IMPLEMENTED);

    return *this;
}

template <class ElemType>
Matrix<ElemType>& Matrix<ElemType>::InplaceTruncate(const ElemType threshold)
{
    if (IsEmpty())
        LogicError("InplaceTruncate: Matrix is empty.");

    if (sizeof(ElemType) == sizeof(float))
    {
        if (!isfinite((float) threshold))
            return *this;
    }
    else
    {
        if (!isfinite(threshold))
            return *this;
    }

    DISPATCH_MATRIX_ON_FLAG(this,
                            this,
                            m_CPUMatrix->InplaceTruncate(threshold),
                            m_GPUMatrix->InplaceTruncate(threshold),
                            m_CPUSparseMatrix->InplaceTruncate(threshold),
                            m_GPUSparseMatrix->InplaceTruncate(threshold));

    return *this;
}

template <class ElemType>
void Matrix<ElemType>::InplaceTranspose()
{
    if (IsEmpty())
        return;

    DISPATCH_MATRIX_ON_FLAG(this,
                            this,
                            NOT_IMPLEMENTED,
                            NOT_IMPLEMENTED,
                            NOT_IMPLEMENTED,
                            m_GPUSparseMatrix->InplaceTranspose());
}

template <class ElemType>
Matrix<ElemType>& Matrix<ElemType>::InplaceSoftThreshold(const ElemType threshold)
{
    assert(threshold >= 0);

    if (IsEmpty())
        LogicError("InplaceSoftThreshold: Matrix is empty.");

    if (threshold == 0)
        return *this;

    DISPATCH_MATRIX_ON_FLAG(this,
                            this,
                            m_CPUMatrix->InplaceSoftThreshold(threshold),
                            m_GPUMatrix->InplaceSoftThreshold(threshold),
                            m_CPUSparseMatrix->InplaceSoftThreshold(threshold),
                            m_GPUSparseMatrix->InplaceSoftThreshold(threshold));

    return *this;
}
//Threshold truncating: this[i] = max( this[i], threshold )
template <class ElemType>
Matrix<ElemType>& Matrix<ElemType>::InplaceTruncateBottom(const ElemType threshold)
{
    if (IsEmpty())
        LogicError("InplaceTruncateBottom: Matrix is empty.");

    if (sizeof(ElemType) == sizeof(float))
    {
        if (!isfinite((float) threshold))
            return *this;
    }
    else
    {
        if (!isfinite(threshold))
            return *this;
    }

    DISPATCH_MATRIX_ON_FLAG(this,
                            this,
                            m_CPUMatrix->InplaceTruncateBottom(threshold),
                            m_GPUMatrix->InplaceTruncateBottom(threshold),
                            m_CPUSparseMatrix->InplaceTruncateBottom(threshold),
                            m_GPUSparseMatrix->InplaceTruncateBottom(threshold));

    return *this;
}

//Threshold truncating: this[i] = max( a[i], threshold )
template <class ElemType>
Matrix<ElemType>& Matrix<ElemType>::AssignTruncateBottomOf(const Matrix<ElemType>& a, const ElemType threshold)
{
    if (a.IsEmpty())
        LogicError("AssignTruncateBottomOf: Matrix a is empty.");

    if (sizeof(ElemType) == sizeof(float))
    {
        if (!isfinite((float) threshold))
        {
            this->SetValue(a);
            return *this;
        }
    }
    else
    {
        if (!isfinite(threshold))
        {
            this->SetValue(a);
            return *this;
        }
    }

    DecideAndMoveToRightDevice(a, *this);
    SwitchToMatrixType(a.GetMatrixType(), a.GetFormat(), false);

    DISPATCH_MATRIX_ON_FLAG(&a,
                            this,
                            m_CPUMatrix->AssignTruncateBottomOf(*a.m_CPUMatrix, threshold),
                            m_GPUMatrix->AssignTruncateBottomOf(*a.m_GPUMatrix, threshold),
                            NOT_IMPLEMENTED,
                            m_GPUSparseMatrix->AssignTruncateBottomOf(*a.m_GPUSparseMatrix, threshold));

    return *this;
}

//Threshold truncating: this[i] = min( this[i], threshold )
template <class ElemType>
Matrix<ElemType>& Matrix<ElemType>::InplaceTruncateTop(const ElemType threshold)
{
    if (IsEmpty())
        LogicError("InplaceTruncateTop: Matrix is empty.");

    if (sizeof(ElemType) == sizeof(float))
    {
        if (!isfinite((float) threshold))
            return *this;
    }
    else
    {
        if (!isfinite(threshold))
            return *this;
    }

    DISPATCH_MATRIX_ON_FLAG(this,
                            this,
                            m_CPUMatrix->InplaceTruncateTop(threshold),
                            m_GPUMatrix->InplaceTruncateTop(threshold),
                            m_CPUSparseMatrix->InplaceTruncateTop(threshold),
                            m_GPUSparseMatrix->InplaceTruncateTop(threshold));

    return *this;
}
//Threshold truncating: this[i] = min( a[i], threshold )
template <class ElemType>
Matrix<ElemType>& Matrix<ElemType>::AssignTruncateTopOf(const Matrix<ElemType>& a, const ElemType threshold)
{
    if (a.IsEmpty())
        LogicError("AssignTruncateTopOf: Matrix a is empty.");

    if (sizeof(ElemType) == sizeof(float))
    {
        if (!isfinite((float) threshold))
        {
            this->SetValue(a);
            return *this;
        }
    }
    else
    {
        if (!isfinite(threshold))
        {
            this->SetValue(a);
            return *this;
        }
    }

    DecideAndMoveToRightDevice(a, *this);
    SwitchToMatrixType(a.GetMatrixType(), a.GetFormat(), false);

    DISPATCH_MATRIX_ON_FLAG(&a,
                            this,
                            m_CPUMatrix->AssignTruncateTopOf(*a.m_CPUMatrix, threshold),
                            m_GPUMatrix->AssignTruncateTopOf(*a.m_GPUMatrix, threshold),
                            NOT_IMPLEMENTED,
                            m_GPUSparseMatrix->AssignTruncateTopOf(*a.m_GPUSparseMatrix, threshold));

    return *this;
}

//Threshold truncating: this[i] = 0 if abs(this[i]<threshold).
template <class ElemType>
Matrix<ElemType>& Matrix<ElemType>::SetToZeroIfAbsLessThan(const ElemType threshold)
{
    if (IsEmpty())
        LogicError("SetToZeroIfAbsLessThan: Matrix is empty.");

    DISPATCH_MATRIX_ON_FLAG(this,
                            this,
                            m_CPUMatrix->SetToZeroIfAbsLessThan(threshold),
                            m_GPUMatrix->SetToZeroIfAbsLessThan(threshold),
                            NOT_IMPLEMENTED,
                            m_GPUSparseMatrix->SetToZeroIfAbsLessThan(threshold));

    return *this;
}

//sum of all elements
template <class ElemType>
ElemType Matrix<ElemType>::SumOfElements() const
{
    if (IsEmpty())
        LogicError("SumOfElements: Matrix is empty.");

    DISPATCH_MATRIX_ON_FLAG(this,
                            nullptr,
                            return m_CPUMatrix->SumOfElements(),
                            return m_GPUMatrix->SumOfElements(),
                            return m_CPUSparseMatrix->SumOfElements(),
                            return m_GPUSparseMatrix->SumOfElements());
}

template <class ElemType>
Matrix<ElemType>& Matrix<ElemType>::AssignSumOfElements(const Matrix<ElemType>& a)
{
    if (a.IsEmpty())
        LogicError("AssignSumOfElements: Matrix a is empty.");

    // WARNING: a and this must have same type
    if (!(GetMatrixType() == a.GetMatrixType()))
        NOT_IMPLEMENTED;

    SwitchToMatrixType(a.GetMatrixType(), a.GetFormat(), false);

    DISPATCH_MATRIX_ON_FLAG(&a,
                            this,
                            m_CPUMatrix->AssignSumOfElements(*a.m_CPUMatrix),
                            m_GPUMatrix->AssignSumOfElements(*a.m_GPUMatrix),
                            NOT_IMPLEMENTED,
                            NOT_IMPLEMENTED);

    return *this;
}

template <class ElemType>
DeviceBoundNumber<ElemType> Matrix<ElemType>::Sum_AsDeviceBoundNum() const
{
    DeviceBoundNumber<ElemType> result;

    DISPATCH_MATRIX_ON_FLAG(this,
                            nullptr,
                            ElemType* val = new ElemType;
                                * val = m_CPUMatrix->SumOfElements(); result.ShallowCopyFrom(val, -1); return result,
                                                                                                              return m_GPUMatrix->Sum_AsDeviceBoundNum(),
                                                                                                              NOT_IMPLEMENTED,
                                                                                                              NOT_IMPLEMENTED);
}

//sum of all elements
template <class ElemType>
ElemType Matrix<ElemType>::SumOfAbsElements() const
{
    if (IsEmpty())
        LogicError("SumOfAbsElements: Matrix is empty.");

    DISPATCH_MATRIX_ON_FLAG(this, nullptr,
                            { return m_CPUMatrix->SumOfAbsElements(); },
                            { return m_GPUMatrix->SumOfAbsElements(); },
                            { NOT_IMPLEMENTED; },
                            { return m_GPUSparseMatrix->SumOfAbsElements(); });
}

//sum of all elements
template <class ElemType>
ElemType Matrix<ElemType>::LogSumOfElements() const
{
    if (IsEmpty())
        LogicError("LogSumOfElements: Matrix is empty.");

    DISPATCH_MATRIX_ON_FLAG(this, nullptr,
                            { return m_CPUMatrix->LogSumOfElements(); },
                            { return m_GPUMatrix->LogSumOfElements(); },
                            { NOT_IMPLEMENTED},
                            { NOT_IMPLEMENTED });
}

template <class ElemType>
bool Matrix<ElemType>::IsValid() const
{
    if (m_currentDataLocation == CurrentDataLocation::GPU && GetMatrixType() == MatrixType::SPARSE)
    {
        return this->m_GPUSparseMatrix->IsValid();
    }
    else
    {
        NOT_IMPLEMENTED;
    }

    return false;
}

template <class ElemType>
bool Matrix<ElemType>::IsEqualTo(const Matrix<ElemType>& a, const ElemType threshold /*= 1e-8*/) const
{
    return AreEqual(*this, a, threshold);
}

template <class ElemType>
void Matrix<ElemType>::VectorSum(const Matrix<ElemType>& a, Matrix<ElemType>& c, const bool isColWise)
{
    DecideAndMoveToRightDevice(c, a);
    if (!(a.GetMatrixType() == c.GetMatrixType()))
        NOT_IMPLEMENTED;

    DISPATCH_MATRIX_ON_FLAG(&c,
                            &c,
                            CPUMatrix<ElemType>::VectorSum(*a.m_CPUMatrix, *c.m_CPUMatrix, isColWise),
                            GPUMatrix<ElemType>::VectorSum(*a.m_GPUMatrix, *c.m_GPUMatrix, isColWise),
                            NOT_IMPLEMENTED,
                            NOT_IMPLEMENTED);
}

template <class ElemType>
void Matrix<ElemType>::VectorNorm1(Matrix<ElemType>& c, const bool isColWise) const
{
    if (IsEmpty())
        LogicError("VectorNormInf: Matrix is empty.");

    DecideAndMoveToRightDevice(*this, c);
    c.SwitchToMatrixType(GetMatrixType(), GetFormat(), false);

    DISPATCH_MATRIX_ON_FLAG(this,
                            &c,
                            m_CPUMatrix->VectorNorm1(*c.m_CPUMatrix, isColWise),
                            m_GPUMatrix->VectorNorm1(*c.m_GPUMatrix, isColWise),
                            NOT_IMPLEMENTED,
                            NOT_IMPLEMENTED);
}

template <class ElemType>
Matrix<ElemType>& Matrix<ElemType>::AssignVectorNorm1Of(Matrix<ElemType>& a, const bool isColWise)
{
    a.VectorNorm1(*this, isColWise);
    return *this;
}

template <class ElemType>
void Matrix<ElemType>::VectorNorm2(Matrix<ElemType>& c, const bool isColWise) const
{
    if (IsEmpty())
        LogicError("VectorNorm2: Matrix is empty.");

    DecideAndMoveToRightDevice(*this, c);
    c.SwitchToMatrixType(GetMatrixType(), GetFormat(), false);

    DISPATCH_MATRIX_ON_FLAG(this,
                            &c,
                            m_CPUMatrix->VectorNorm2(*c.m_CPUMatrix, isColWise),
                            m_GPUMatrix->VectorNorm2(*c.m_GPUMatrix, isColWise),
                            NOT_IMPLEMENTED,
                            NOT_IMPLEMENTED);
}

template <class ElemType>
Matrix<ElemType>& Matrix<ElemType>::AssignVectorNorm2Of(Matrix<ElemType>& a, const bool isColWise)
{
    a.VectorNorm2(*this, isColWise);
    return *this;
}

template <class ElemType>
void Matrix<ElemType>::VectorNormInf(Matrix<ElemType>& c, const bool isColWise) const
{
    if (IsEmpty())
        LogicError("VectorNormInf: Matrix is empty.");

    DecideAndMoveToRightDevice(*this, c);
    c.SwitchToMatrixType(GetMatrixType(), GetFormat(), false);

    DISPATCH_MATRIX_ON_FLAG(this,
                            &c,
                            m_CPUMatrix->VectorNormInf(*c.m_CPUMatrix, isColWise),
                            m_GPUMatrix->VectorNormInf(*c.m_GPUMatrix, isColWise),
                            NOT_IMPLEMENTED,
                            NOT_IMPLEMENTED);
}

template <class ElemType>
Matrix<ElemType>& Matrix<ElemType>::AssignVectorNormInfOf(Matrix<ElemType>& a, const bool isColWise)
{
    a.VectorNormInf(*this, isColWise);
    return *this;
}

template <class ElemType>
Matrix<ElemType>& Matrix<ElemType>::AssignInnerProductOf(const Matrix<ElemType>& a, const Matrix<ElemType>& b, const bool isColWise)
{
    InnerProduct(a, b, *this, isColWise);
    return *this;
}

//column-wise crossproduct
template <class ElemType>
Matrix<ElemType>& Matrix<ElemType>::AssignKhatriRaoProductOf(const Matrix<ElemType>& a, const Matrix<ElemType>& b)
{
    if (a.IsEmpty() || b.IsEmpty())
        LogicError("AssignKhatriRaoProductOf: Matrix is empty.");

    assert(a.GetNumCols() == b.GetNumCols());
    if (!(a.GetNumCols() == b.GetNumCols()))
        InvalidArgument("AssignKhatriRaoProductOf: The input matrix dimensions do not match.");

    DecideAndMoveToRightDevice(a, b, *this);
    // WARNING: a and b must have same type
    if (!(a.GetMatrixType() == b.GetMatrixType()))
        NOT_IMPLEMENTED;

    SwitchToMatrixType(a.GetMatrixType(), a.GetFormat(), false);

    DISPATCH_MATRIX_ON_FLAG(this,
                            this,
                            m_CPUMatrix->AssignKhatriRaoProductOf(*a.m_CPUMatrix, *b.m_CPUMatrix),
                            m_GPUMatrix->AssignKhatriRaoProductOf(*a.m_GPUMatrix, *b.m_GPUMatrix),
                            NOT_IMPLEMENTED,
                            NOT_IMPLEMENTED);

    return *this;
}

//column-wise reshaped product. Used to compute KhatriRaoProduct Gradient
//   this = reshape each column of a from (K1xK2,1) to (K1, K2)
//   if each column of a is not transposed, each (K1, K2) times each column of b (K2, frames).
//   the output is a (K1, frames) matrix
//   if each column of a is tranposed, each (K1, K2)^T times each column of b(K1, frames) and output is (K2, frames)
//column-wise crossproduct
template <class ElemType>
Matrix<ElemType>& Matrix<ElemType>::AddColumnReshapeProductOf(const Matrix<ElemType>& a, const Matrix<ElemType>& b, const bool transposeAColumn)
{
    if (a.IsEmpty() || b.IsEmpty())
        LogicError("AddColumnReshapeProductOf: Matrix is empty.");

    assert(a.GetNumCols() == b.GetNumCols());
    if (!(a.GetNumCols() == b.GetNumCols()))
        InvalidArgument("AddColumnReshapeProductOf: The input matrix dimensions do not match.");

    DecideAndMoveToRightDevice(*this, a, b);
    // WARNING: a and b must have same type
    if (!(a.GetMatrixType() == b.GetMatrixType() && GetMatrixType() == b.GetMatrixType()))
        NOT_IMPLEMENTED;

    DISPATCH_MATRIX_ON_FLAG(this,
                            this,
                            m_CPUMatrix->AddColumnReshapeProductOf(*a.m_CPUMatrix, *b.m_CPUMatrix, transposeAColumn),
                            m_GPUMatrix->AddColumnReshapeProductOf(*a.m_GPUMatrix, *b.m_GPUMatrix, transposeAColumn),
                            NOT_IMPLEMENTED,
                            NOT_IMPLEMENTED);

    return *this;
}

template <class ElemType>
Matrix<ElemType>& Matrix<ElemType>::AddWithScaleOf(ElemType alpha, const Matrix<ElemType>& a)
{
    ScaleAndAdd(alpha, a, *this);
    return *this;
}

template <class ElemType>
ElemType Matrix<ElemType>::FrobeniusNorm() const
{
    if (IsEmpty())
        LogicError("FrobeniusNorm: Matrix is empty.");

    DISPATCH_MATRIX_ON_FLAG(this,
                            nullptr,
                            return m_CPUMatrix->FrobeniusNorm(),
                            return m_GPUMatrix->FrobeniusNorm(),
                            return m_CPUSparseMatrix->FrobeniusNorm(),
                            return m_GPUSparseMatrix->FrobeniusNorm());
}

template <class ElemType>
Matrix<ElemType>& Matrix<ElemType>::AssignFrobeniusNormOf(const Matrix<ElemType>& a)
{
    if (a.IsEmpty())
        LogicError("AssignFrobeniusNormOf: Matrix a is empty.");

    Resize(1, 1);

    // WARNING: a and this must have same type
    if (!(GetMatrixType() == a.GetMatrixType()))
        NOT_IMPLEMENTED;

    SwitchToMatrixType(a.GetMatrixType(), a.GetFormat(), false);

    DISPATCH_MATRIX_ON_FLAG(&a,
                            this,
                            m_CPUMatrix->AssignFrobeniusNormOf(*a.m_CPUMatrix),
                            m_GPUMatrix->AssignFrobeniusNormOf(*a.m_GPUMatrix),
                            NOT_IMPLEMENTED,
                            NOT_IMPLEMENTED);

    return *this;
}

template <class ElemType>
ElemType Matrix<ElemType>::MatrixNormInf() const
{
    if (IsEmpty())
        LogicError("MatrixNormInf: Matrix is empty.");

    DISPATCH_MATRIX_ON_FLAG(this,
                            nullptr,
                            return m_CPUMatrix->MatrixNormInf(),
                            return m_GPUMatrix->MatrixNormInf(),
                            NOT_IMPLEMENTED,
                            return m_GPUSparseMatrix->MatrixNormInf());
}

template <class ElemType>
ElemType Matrix<ElemType>::MatrixNorm1() const
{
    if (IsEmpty())
        LogicError("MatrixNorm1: Matrix is empty.");

    DISPATCH_MATRIX_ON_FLAG(this,
                            nullptr,
                            return m_CPUMatrix->MatrixNorm1(),
                            return m_GPUMatrix->MatrixNorm1(),
                            NOT_IMPLEMENTED,
                            return m_GPUSparseMatrix->MatrixNorm1());
}

template <class ElemType>
ElemType Matrix<ElemType>::MatrixNorm0() const
{
    if (IsEmpty())
        LogicError("MatrixNorm0: Matrix is empty.");

    DISPATCH_MATRIX_ON_FLAG(this,
                            nullptr,
                            return m_CPUMatrix->MatrixNorm0(),
                            return m_GPUMatrix->MatrixNorm0(),
                            NOT_IMPLEMENTED,
                            return m_GPUSparseMatrix->MatrixNorm0());
}

template <class ElemType>
Matrix<ElemType>& Matrix<ElemType>::AssignSignOf(const Matrix<ElemType>& a)
{
    if (a.IsEmpty())
        LogicError("AssignSignOf: Matrix a is empty.");

    DecideAndMoveToRightDevice(a, *this);
    // WARNING: a and this must have same type
    if (!(GetMatrixType() == a.GetMatrixType()))
        NOT_IMPLEMENTED;

    SwitchToMatrixType(a.GetMatrixType(), a.GetFormat(), false);

    DISPATCH_MATRIX_ON_FLAG(&a,
                            this,
                            m_CPUMatrix->AssignSignOf(*a.m_CPUMatrix),
                            m_GPUMatrix->AssignSignOf(*a.m_GPUMatrix),
                            NOT_IMPLEMENTED,
                            NOT_IMPLEMENTED);

    return *this;
}

template <class ElemType>
Matrix<ElemType>& Matrix<ElemType>::AddSignOf(const Matrix<ElemType>& a)
{
    if (a.IsEmpty())
        LogicError("AddSignOf: Matrix a is empty.");

    DecideAndMoveToRightDevice(a, *this);
    if (!(GetMatrixType() == a.GetMatrixType()))
        NOT_IMPLEMENTED;

    DISPATCH_MATRIX_ON_FLAG(&a,
                            this,
                            m_CPUMatrix->AddSignOf(*a.m_CPUMatrix),
                            m_GPUMatrix->AddSignOf(*a.m_GPUMatrix),
                            NOT_IMPLEMENTED,
                            NOT_IMPLEMENTED);

    return *this;
}

// I decided to use Matrix<ElemType>& maxIndices instead of integer vector because the result may be used to do additional calculation
template <class ElemType>
void Matrix<ElemType>::VectorMax(Matrix<ElemType>& maxIndices, Matrix<ElemType>& maxValues, const bool isColWise) const
{
    if (IsEmpty())
        LogicError("VectorMax: Matrix is empty.");

    DecideAndMoveToRightDevice(*this, maxIndices, maxValues);
    maxIndices.SwitchToMatrixType(GetMatrixType(), GetFormat(), false);
    maxValues.SwitchToMatrixType(GetMatrixType(), GetFormat(), false);

    DISPATCH_MATRIX_ON_FLAG(this, &maxValues,
        { m_CPUMatrix->VectorMax(*maxIndices.m_CPUMatrix, *maxValues.m_CPUMatrix, isColWise); maxIndices.SetDataLocation(CPU, DENSE); },
        { m_GPUMatrix->VectorMax(*maxIndices.m_GPUMatrix, *maxValues.m_GPUMatrix, isColWise); maxIndices.SetDataLocation(GPU, DENSE); },
        { NOT_IMPLEMENTED; },
        { NOT_IMPLEMENTED; });
    // Note: must SetDataLocation() also on maxIndices, since both maxValues and maxIndices are written.
}

template <class ElemType>
void Matrix<ElemType>::VectorMax(Matrix<ElemType>& maxIndices, Matrix<ElemType>& maxValues, const bool isColWise, int topK) const
{
    if (IsEmpty())
        LogicError("VectorMax: Matrix is empty.");

    DecideAndMoveToRightDevice(*this, maxIndices, maxValues);
    maxIndices.SwitchToMatrixType(GetMatrixType(), GetFormat(), false);
    maxValues.SwitchToMatrixType(GetMatrixType(), GetFormat(), false);

    DISPATCH_MATRIX_ON_FLAG(this, &maxValues,
        { m_CPUMatrix->VectorMax(*maxIndices.m_CPUMatrix, *maxValues.m_CPUMatrix, isColWise, topK); maxIndices.SetDataLocation(CPU, DENSE); },
        { m_GPUMatrix->VectorMax(*maxIndices.m_GPUMatrix, *maxValues.m_GPUMatrix, isColWise, topK); maxIndices.SetDataLocation(GPU, DENSE); },
        { NOT_IMPLEMENTED; },
        { NOT_IMPLEMENTED; });
}

template <class ElemType>
void Matrix<ElemType>::VectorMin(Matrix<ElemType>& minIndices, Matrix<ElemType>& minValues, const bool isColWise) const
{
    if (IsEmpty())
        LogicError("VectorMin: Matrix is empty.");

    DecideAndMoveToRightDevice(*this, minIndices, minValues);
    minIndices.SwitchToMatrixType(GetMatrixType(), GetFormat(), false);
    minValues.SwitchToMatrixType(GetMatrixType(), GetFormat(), false);

    DISPATCH_MATRIX_ON_FLAG(this, &minValues,
        { m_CPUMatrix->VectorMin(*minIndices.m_CPUMatrix, *minValues.m_CPUMatrix, isColWise); minIndices.SetDataLocation(CPU, DENSE); },
        { m_GPUMatrix->VectorMin(*minIndices.m_GPUMatrix, *minValues.m_GPUMatrix, isColWise); minIndices.SetDataLocation(GPU, DENSE); },
        { NOT_IMPLEMENTED; },
        { NOT_IMPLEMENTED; });
}

#pragma endregion Member BLAS Functions

#pragma region Other helper Functions

template <class ElemType>
int Matrix<ElemType>::GetDeviceId() const
{
    if (m_currentDataLocation == CurrentDataLocation::NONE)
        return m_preferredDeviceId;

    DISPATCH_MATRIX_ON_FLAG(this, nullptr,
        { return CPUDEVICE; },
        { return m_GPUMatrix->GetComputeDeviceId(); },
        { return CPUDEVICE; },
        { return m_GPUSparseMatrix->GetComputeDeviceId(); });
}

// TODO: Comment why we need a second ElemType.
// TODO: Move the shared core functions to the front of this source file.
// BUGBUG: This performs a copy operation even for the output matrix that gets overwritten right away.
//         We should (1) define which is the output and (2) whether it will be completely overwritten (so we won't actually copy it).
// bring two matrices onto the same device
// If different and prefered devices are the same, move to preferred device.
// Otherwise GPU takes precedence over CPU, and if both are GPU move to a's device.
// The inputs are only distinguished in that a's GPU takes precedence over b's in case they differ.
// TODO: This is called somewhat inconsistently, sometimes with a=*this, sometimes with b=*this.
template <class ElemType>
template <class ElemType2>
void Matrix<ElemType>::DecideAndMoveToRightDevice(const Matrix<ElemType>& a, const Matrix<ElemType2>& b)
{
    int deviceIdA = a.GetDeviceId(), deviceIdB = b.GetDeviceId();
    if (deviceIdA == deviceIdB)
        return;

    int preferredDeviceIdA = a.GetPreferredDeviceId(), preferredDeviceIdB = b.GetPreferredDeviceId();

    if (preferredDeviceIdA == preferredDeviceIdB) // both prefer the same device: move to preferred
    {
        a._transferToDevice(preferredDeviceIdA);
        b._transferToDevice(preferredDeviceIdA);
    }
    else if (deviceIdA != CPUDEVICE) // one of them lives on GPU: use that
    {
        b._transferToDevice(deviceIdA);
    }
    else
    {
        a._transferToDevice(deviceIdB);
    }
}

// same but for 3 matrices
// If b and c are both on the same GPU then a will be forced to go there; otherwise a's GPU takes precedence, then b's.
template <class ElemType>
void Matrix<ElemType>::DecideAndMoveToRightDevice(const Matrix<ElemType>& a, const Matrix<ElemType>& b, const Matrix<ElemType>& c)
{
    int deviceIdA = a.GetDeviceId(), deviceIdB = b.GetDeviceId(), deviceIdC = c.GetDeviceId();
    if (deviceIdA == deviceIdB && deviceIdA == deviceIdC)
        return;

    int preferredDeviceIdA = a.GetPreferredDeviceId(), preferredDeviceIdB = b.GetPreferredDeviceId(), preferredDeviceIdC = c.GetPreferredDeviceId();

    if (preferredDeviceIdA == preferredDeviceIdB && preferredDeviceIdA == preferredDeviceIdC)
    {
        a._transferToDevice(preferredDeviceIdA);
        b._transferToDevice(preferredDeviceIdA);
        c._transferToDevice(preferredDeviceIdA);
    }
    else if (deviceIdB == deviceIdC && deviceIdB != CPUDEVICE) // TODO: why not the other two combinations?
    {
        a._transferToDevice(deviceIdB); // 'a' is outvoted
    }
    else if (deviceIdA != CPUDEVICE) // one of them lives on GPU: use that
    {
        b._transferToDevice(deviceIdA);
        c._transferToDevice(deviceIdA);
    }
    else if (deviceIdB != CPUDEVICE)
    {
        a._transferToDevice(deviceIdB);
        c._transferToDevice(deviceIdB);
    }
    else
    {
        a._transferToDevice(deviceIdC);
        b._transferToDevice(deviceIdC);
    }
}

// same but for 4 matrices
template <class ElemType>
void Matrix<ElemType>::DecideAndMoveToRightDevice(const Matrix<ElemType>& a, const Matrix<ElemType>& b, const Matrix<ElemType>& c, const Matrix<ElemType>& d)
{
    // this function is only called for one operator, so for now we keep it imple
    DecideAndMoveToRightDevice(a, b, c);
    d._transferToDevice(a.GetDeviceId()); // BUGBUG: Is this correct in case a,b,c share the same preferredDevice?
}

template <class ElemType>
void Matrix<ElemType>::_transferToDevice(int to_id, bool isBeingMoved /*= true*/, bool emptyTransfer /* = false*/) const
{
    int from_id = GetDeviceId();
    if (to_id == from_id) // nothing to do
        return;

    if (OwnBuffer())
        _transferFromDeviceToDevice(from_id, to_id, isBeingMoved, emptyTransfer);
    else
        RuntimeError("Cannot move externally owned matrices to the preferred device.");
}

// this function performs data transfer and updates data location, but not the device that is stored with it
template <class ElemType>
void Matrix<ElemType>::_transferFromDeviceToDevice(int from_id, int to_id, bool isBeingMoved /*= true*/, bool emptyTransfer /* = false*/) const
{
    if (from_id < 0)
        from_id = CPUDEVICE;
    if (to_id < 0)
        to_id = CPUDEVICE;

    if (from_id == to_id)
    {
        if (from_id != GetDeviceId())
            RuntimeError("Trying to transfer matrix from device to the same device while the matrix does not live in the from device.");

        return;
    }

    // warn about device change
#define NUM_DEVICE_CHANGED_WARN 20
    if (m_numTimesDeviceChanged <= NUM_DEVICE_CHANGED_WARN &&
        (!emptyTransfer || (from_id >= 0 && to_id >= 0)))
    {
        m_numTimesDeviceChanged++;
        if (m_devicesTransferedTo[0] < CPUDEVICE)
            m_devicesTransferedTo[0] = to_id;
        else if (m_devicesTransferedTo[0] != to_id)
            m_devicesTransferedTo[1] = to_id;
    }
    if (m_numTimesDeviceChanged == NUM_DEVICE_CHANGED_WARN && m_devicesTransferedTo[1] >= CPUDEVICE)
        fprintf(stderr, "WARNING: The same matrix with dim [%lu, %lu] has been transferred between different devices for %d times.\n", (unsigned long) GetNumRows(), (unsigned long) GetNumCols(), NUM_DEVICE_CHANGED_WARN);

    // do the transfer
    if (m_matrixType == MatrixType::SPARSE)
    {
        if (from_id == CPUDEVICE) // from CPU to GPU
        {
            if (!m_CPUSparseMatrix)
                LogicError("Can't move from CPU because I'm not there!");

            if (emptyTransfer)
            {
<<<<<<< HEAD
                if (m_GPUSparseMatrix)
                {
                    m_GPUSparseMatrix->ChangeDeviceTo(to_id);
                    m_GPUSparseMatrix->Resize(m_CPUSparseMatrix->GetNumRows(), m_CPUSparseMatrix->GetNumCols(), m_CPUSparseMatrix->NzCount());
                }
=======
                if (m_GPUSparseMatrix && m_GPUSparseMatrix->GetComputeDeviceId() == to_id)
                    m_GPUSparseMatrix->Resize(m_CPUSparseMatrix->GetNumRows(), m_CPUSparseMatrix->GetNumCols(), m_CPUSparseMatrix->NzCount());
>>>>>>> 1d05742d
                else
                    m_GPUSparseMatrix = make_shared<GPUSparseMatrix<ElemType>>(m_CPUSparseMatrix->GetNumRows(), m_CPUSparseMatrix->GetNumCols(), m_CPUSparseMatrix->NzCount(), to_id, m_CPUSparseMatrix->GetFormat());
            }
            else
            {
<<<<<<< HEAD
                if (!m_GPUSparseMatrix)
                    m_GPUSparseMatrix = make_shared<GPUSparseMatrix<ElemType>>(to_id);
                else
                    m_GPUSparseMatrix->ChangeDeviceTo(to_id);
=======
                if (!m_GPUSparseMatrix || m_GPUSparseMatrix->GetComputeDeviceId() != to_id)
                    m_GPUSparseMatrix = make_shared<GPUSparseMatrix<ElemType>>(to_id);
>>>>>>> 1d05742d
                m_GPUSparseMatrix->SetValue(*m_CPUSparseMatrix);
            }

            if (isBeingMoved)
            {
                SetDataLocation(GPU, SPARSE);
                m_CPUSparseMatrix = nullptr;
            }
            else
            {
                SetDataLocation(BOTH, SPARSE);
            }
        }
        else // from GPU
        {
            if (!m_GPUSparseMatrix || m_GPUSparseMatrix->GetComputeDeviceId() != from_id)
                LogicError("This matrix isn't on this (or any?) GPU");

            if (to_id < 0) // to CPU
            {
                if (!m_CPUSparseMatrix)
                    m_CPUSparseMatrix = make_shared<CPUSparseMatrix<ElemType>>(m_GPUSparseMatrix->GetFormat());

                if (emptyTransfer)
                    m_CPUSparseMatrix->Resize(m_GPUSparseMatrix->GetNumRows(), m_GPUSparseMatrix->GetNumCols(), m_GPUSparseMatrix->NzCount(), true);
                else
                    m_GPUSparseMatrix->CopyToCPUSparseMatrix(*m_CPUSparseMatrix);

                if (isBeingMoved)
                {
                    SetDataLocation(CPU, SPARSE);
                    m_GPUSparseMatrix = nullptr;
                }
                else
                {
                    SetDataLocation(BOTH, SPARSE);
                }
            }
            else // to another GPU
            {
                m_GPUSparseMatrix->ChangeDeviceTo(to_id);
            }
        }
    }
    else
#pragma omp critical
    {
        if (from_id == CPUDEVICE) // from CPU to GPU
        {
            if (!m_CPUMatrix)
                LogicError("Can't move from CPU because I'm not there!");
            if (emptyTransfer)
            {
<<<<<<< HEAD
                if (m_GPUMatrix)
=======
                if (m_GPUMatrix && m_GPUMatrix->GetComputeDeviceId() == to_id)
>>>>>>> 1d05742d
                    m_GPUMatrix->Resize(m_CPUMatrix->GetNumRows(), m_CPUMatrix->GetNumCols());
                else
                    m_GPUMatrix = make_shared<GPUMatrix<ElemType>>(m_CPUMatrix->GetNumRows(), m_CPUMatrix->GetNumCols(), to_id);
            }
            else
            {
<<<<<<< HEAD
                if (m_GPUMatrix)
=======
                if (m_GPUMatrix && m_GPUMatrix->GetComputeDeviceId() == to_id)
>>>>>>> 1d05742d
                    m_GPUMatrix->SetValue(m_CPUMatrix->GetNumRows(), m_CPUMatrix->GetNumCols(), to_id, m_CPUMatrix->Data());
                else
                    m_GPUMatrix = make_shared<GPUMatrix<ElemType>>(m_CPUMatrix->GetNumRows(), m_CPUMatrix->GetNumCols(), to_id, m_CPUMatrix->Data());
            }
            if (isBeingMoved)
            {
                SetDataLocation(GPU, DENSE);
                m_CPUMatrix = nullptr;
            }
            else
                SetDataLocation(BOTH, DENSE);
        }
        else // from GPU
        {
            if (!m_GPUMatrix || m_GPUMatrix->GetComputeDeviceId() != from_id)
                LogicError("This matrix isn't on this (or any?) GPU");

            if (to_id < 0) // to CPU
            {
                if (emptyTransfer)
                {
                    if (m_CPUMatrix)
                        m_CPUMatrix->Resize(m_GPUMatrix->GetNumRows(), m_GPUMatrix->GetNumCols());
                    else
                        m_CPUMatrix = make_shared<CPUMatrix<ElemType>>(m_GPUMatrix->GetNumRows(), m_GPUMatrix->GetNumCols());
                }
                else
                {
                    ElemType* arr = m_GPUMatrix->CopyToArray(); // TODO: unnecessary allocation/copy; why not make this a vector that we move over as an rvalue ref?
                    if (m_CPUMatrix)
                        m_CPUMatrix->SetValue(m_GPUMatrix->GetNumRows(), m_GPUMatrix->GetNumCols(), arr);
                    else
                        m_CPUMatrix = make_shared<CPUMatrix<ElemType>>(m_GPUMatrix->GetNumRows(), m_GPUMatrix->GetNumCols(), arr, matrixFlagNormal);

                    delete[] arr;
                }

                if (isBeingMoved)
                {
                    SetDataLocation(CPU, DENSE);
                    m_GPUMatrix = nullptr;
                }
                else
                {
                    SetDataLocation(BOTH, DENSE);
                }
            }
            else // to another GPU
            {
                m_GPUMatrix->ChangeDeviceTo(to_id);
            }
        }
    } // and of omp critical section
}

template <class ElemType>
void Matrix<ElemType>::TransferFromDeviceToDevice(int from_id, int to_id, bool isBeingMoved, bool emptyTransfer/* = false*/, bool updatePreferredDevice/* = true*/) const
{
    _transferFromDeviceToDevice(from_id, to_id, isBeingMoved, emptyTransfer);
    if (updatePreferredDevice)
        m_preferredDeviceId = GetDeviceId();
}
template <class ElemType>
void Matrix<ElemType>::TransferToDeviceIfNotThere(int to_id, bool isBeingMoved/*false: may leave in BOTH state*/, bool emptyTransfer/* = false*/, bool updatePreferredDevice/* = true*/) const
{
    int from_id = GetDeviceId();

    if (from_id == to_id)                     // already at the right place
        return;

    if (GetCurrentMatrixLocation() == BOTH && // if currently in BOTH state
        !isBeingMoved &&                      // and leaving in BOTH state is OK
        (from_id < 0 || to_id < 0))           // and this is not about changing GPUs
    {
        return;                               // then we are good
    }

    TransferFromDeviceToDevice(from_id, to_id, isBeingMoved, emptyTransfer, updatePreferredDevice);
}

template <class ElemType>
void Matrix<ElemType>::Print(const char* matrixName, ptrdiff_t rowStart, ptrdiff_t rowEnd, ptrdiff_t colStart, ptrdiff_t colEnd) const
{
    DEVICEID_TYPE orgdevice = GetDeviceId();

    DISPATCH_MATRIX_ON_FLAG(this,
                            nullptr,
                            // CPU:
                            m_CPUMatrix->Print(matrixName, rowStart, rowEnd, colStart, colEnd),
                            // GPU;
                            {
                                _transferToDevice(CPUDEVICE, false, false);
                                m_CPUMatrix->Print(matrixName, rowStart, rowEnd, colStart, colEnd);
                                _transferToDevice(orgdevice, false, false);
                            },
                            // CPU, sparse:
                            m_CPUSparseMatrix->Print(matrixName),
                            // GPU, sparse:
                            {
                                _transferToDevice(CPUDEVICE, false, false);
                                m_CPUSparseMatrix->Print(matrixName);
                                _transferToDevice(orgdevice, false, false);
                            });
}

template <class ElemType>
void Matrix<ElemType>::Print(const char* matrixName /*=nullptr*/) const
{
    Print(matrixName, 0, GetNumRows() - 1, 0, GetNumCols() - 1);
}

//helpfer function used for convolution neural network
template <class ElemType>
Matrix<ElemType>& Matrix<ElemType>::AssignPackedConvolutionInput(const Matrix<ElemType>& inputSubBatch,
                                                                 const size_t inputWidth, const size_t inputHeight, const size_t inputChannels,
                                                                 const size_t outputWidth, const size_t outputHeight, const size_t outputChannels,
                                                                 const size_t kernelWidth, const size_t kernelHeight, const size_t horizontalSubsample, const size_t verticalSubsample,
                                                                 const bool zeroPadding)
{
    DecideAndMoveToRightDevice(inputSubBatch, *this);
    SwitchToMatrixType(inputSubBatch.GetMatrixType(), inputSubBatch.GetFormat(), false);

    DISPATCH_MATRIX_ON_FLAG(&inputSubBatch,
                            this,
                            m_CPUMatrix->AssignPackedConvolutionInput(*(inputSubBatch.m_CPUMatrix),
                                                                      inputWidth, inputHeight, inputChannels,
                                                                      outputWidth, outputHeight, outputChannels,
                                                                      kernelWidth, kernelHeight, horizontalSubsample, verticalSubsample,
                                                                      zeroPadding),
                            m_GPUMatrix->AssignPackedConvolutionInput(*(inputSubBatch.m_GPUMatrix),
                                                                      inputWidth, inputHeight, inputChannels,
                                                                      outputWidth, outputHeight, outputChannels,
                                                                      kernelWidth, kernelHeight, horizontalSubsample, verticalSubsample,
                                                                      zeroPadding),
                            NOT_IMPLEMENTED,
                            NOT_IMPLEMENTED);

    return *this;
}

//helpfer function used for convolution neural network
template <class ElemType>
Matrix<ElemType>& Matrix<ElemType>::UnpackConvolutionInput(Matrix<ElemType>& inputSubBatch,
                                                           const size_t inputWidth, const size_t inputHeight, const size_t inputChannels,
                                                           const size_t outputWidth, const size_t outputHeight, const size_t outputChannels,
                                                           const size_t kernelWidth, const size_t kernelHeight, const size_t horizontalSubsample, const size_t verticalSubsample,
                                                           const bool zeroPadding) const
{
    DecideAndMoveToRightDevice(*this, inputSubBatch);
    inputSubBatch.SwitchToMatrixType(GetMatrixType(), inputSubBatch.GetFormat(), false);

    DISPATCH_MATRIX_ON_FLAG(this,
                            &inputSubBatch,
                            m_CPUMatrix->UnpackConvolutionInput(*(inputSubBatch.m_CPUMatrix),
                                                                inputWidth, inputHeight, inputChannels,
                                                                outputWidth, outputHeight, outputChannels,
                                                                kernelWidth, kernelHeight, horizontalSubsample, verticalSubsample,
                                                                zeroPadding),
                            m_GPUMatrix->UnpackConvolutionInput(*(inputSubBatch.m_GPUMatrix),
                                                                inputWidth, inputHeight, inputChannels,
                                                                outputWidth, outputHeight, outputChannels,
                                                                kernelWidth, kernelHeight, horizontalSubsample, verticalSubsample,
                                                                zeroPadding),
                            NOT_IMPLEMENTED,
                            NOT_IMPLEMENTED);

    return inputSubBatch;
}

template <class ElemType>
Matrix<ElemType>& Matrix<ElemType>::AssignMaxPoolingResult(const Matrix<ElemType>& inputBatch, const size_t channels,
                                                           const size_t inputWidth, const size_t inputHeight, const size_t inputSizePerSample,
                                                           const size_t outputWidth, const size_t outputHeight, const size_t outputSizePerSample,
                                                           const size_t windowWidth, const size_t windowHeight, const size_t horizontalSubsample, const size_t verticalSubsample)
{
    DecideAndMoveToRightDevice(inputBatch, *this);
    SwitchToMatrixType(inputBatch.GetMatrixType(), inputBatch.GetFormat(), false);

    DISPATCH_MATRIX_ON_FLAG(&inputBatch,
                            this,
                            m_CPUMatrix->AssignMaxPoolingResult(*(inputBatch.m_CPUMatrix), channels,
                                                                inputWidth, inputHeight, inputSizePerSample,
                                                                outputWidth, outputHeight, outputSizePerSample,
                                                                windowWidth, windowHeight, horizontalSubsample, verticalSubsample),
                            m_GPUMatrix->AssignMaxPoolingResult(*(inputBatch.m_GPUMatrix), channels,
                                                                inputWidth, inputHeight, inputSizePerSample,
                                                                outputWidth, outputHeight, outputSizePerSample,
                                                                windowWidth, windowHeight, horizontalSubsample, verticalSubsample),
                            NOT_IMPLEMENTED,
                            NOT_IMPLEMENTED);

    return *this;
}

template <class ElemType>
Matrix<ElemType>& Matrix<ElemType>::AddMaxPoolingGradient(const Matrix<ElemType>& outputGradientBatch, const Matrix<ElemType>& inputBatch, const Matrix<ElemType>& outputBatch,
                                                          const size_t channels,
                                                          const size_t inputWidth, const size_t inputHeight, const size_t inputSizePerSample,
                                                          const size_t outputWidth, const size_t outputHeight, const size_t outputSizePerSample,
                                                          const size_t windowWidth, const size_t windowHeight, const size_t horizontalSubsample, const size_t verticalSubsample)
{
    DecideAndMoveToRightDevice(*this, outputGradientBatch, inputBatch);
    outputBatch._transferToDevice(GetDeviceId());

    if (!(GetMatrixType() == outputGradientBatch.GetMatrixType() && GetMatrixType() == inputBatch.GetMatrixType() && GetMatrixType() == outputBatch.GetMatrixType()))
        NOT_IMPLEMENTED;

    DISPATCH_MATRIX_ON_FLAG(this,
                            this,
                            m_CPUMatrix->AddMaxPoolingGradient(*(outputGradientBatch.m_CPUMatrix), *(inputBatch.m_CPUMatrix), *(outputBatch.m_CPUMatrix), channels,
                                                               inputWidth, inputHeight, inputSizePerSample,
                                                               outputWidth, outputHeight, outputSizePerSample,
                                                               windowWidth, windowHeight, horizontalSubsample, verticalSubsample),
                            m_GPUMatrix->AddMaxPoolingGradient(*(outputGradientBatch.m_GPUMatrix), *(inputBatch.m_GPUMatrix), *(outputBatch.m_GPUMatrix), channels,
                                                               inputWidth, inputHeight, inputSizePerSample,
                                                               outputWidth, outputHeight, outputSizePerSample,
                                                               windowWidth, windowHeight, horizontalSubsample, verticalSubsample);
                            ,
                            NOT_IMPLEMENTED,
                            NOT_IMPLEMENTED);

    return *this;
}

template <class ElemType>
Matrix<ElemType>& Matrix<ElemType>::AssignAveragePoolingResult(const Matrix<ElemType>& inputBatch, const size_t channels,
                                                               const size_t inputWidth, const size_t inputHeight, const size_t inputSizePerSample,
                                                               const size_t outputWidth, const size_t outputHeight, const size_t outputSizePerSample,
                                                               const size_t windowWidth, const size_t windowHeight, const size_t horizontalSubsample, const size_t verticalSubsample)
{
    DecideAndMoveToRightDevice(inputBatch, *this);
    SwitchToMatrixType(inputBatch.GetMatrixType(), inputBatch.GetFormat(), false);

    DISPATCH_MATRIX_ON_FLAG(&inputBatch,
                            this,
                            m_CPUMatrix->AssignAveragePoolingResult(*(inputBatch.m_CPUMatrix), channels,
                                                                    inputWidth, inputHeight, inputSizePerSample,
                                                                    outputWidth, outputHeight, outputSizePerSample,
                                                                    windowWidth, windowHeight, horizontalSubsample, verticalSubsample),
                            m_GPUMatrix->AssignAveragePoolingResult(*(inputBatch.m_GPUMatrix), channels,
                                                                    inputWidth, inputHeight, inputSizePerSample,
                                                                    outputWidth, outputHeight, outputSizePerSample,
                                                                    windowWidth, windowHeight, horizontalSubsample, verticalSubsample),
                            NOT_IMPLEMENTED,
                            NOT_IMPLEMENTED);

    return *this;
}

template <class ElemType>
Matrix<ElemType>& Matrix<ElemType>::AssignSoftmaxSum(const Matrix<ElemType>& a, const Matrix<ElemType>& softmax)
{
    Resize(1, 1);
    if (GetDeviceId() < 0)
        a.m_CPUMatrix->AssignSoftmaxSum(*softmax.m_CPUMatrix, *m_CPUMatrix);
    else
        a.m_GPUMatrix->AssignSoftmaxSum(*softmax.m_GPUMatrix, *m_GPUMatrix);
    return *this;
}

template <class ElemType>
Matrix<ElemType>& Matrix<ElemType>::AssignNceUnnormalizedEval(const Matrix<ElemType>& a, const Matrix<ElemType>& b, const Matrix<ElemType>& c, const Matrix<ElemType>& bias)
{
    // if (a.GetMatrixType() != MatrixType::SPARSE)
    //    NOT_IMPLEMENTED;

    Resize(1, 1);
    if (GetDeviceId() < 0)
        a.m_CPUMatrix->AssignNCEUnnormalizedEval(*b.m_CPUMatrix, *c.m_CPUMatrix, *bias.m_CPUMatrix, *m_CPUMatrix);
    else
        a.m_GPUMatrix->AssignNCEUnnormalizedEval(*b.m_GPUMatrix, *c.m_GPUMatrix, *m_GPUMatrix);
    return *this;
}

template <class ElemType>
Matrix<ElemType>& Matrix<ElemType>::AssignNoiseContrastiveEstimation(const Matrix<ElemType>& a, const Matrix<ElemType>& b, const Matrix<ElemType>& c, const Matrix<ElemType>& bias, Matrix<ElemType>& tmp)
{
    if (a.IsEmpty() || b.IsEmpty() || c.IsEmpty())
        LogicError("AssignNoiseContrastiveEstimation: one of the input matrices is empty.");

    if (a.GetDeviceId() != b.GetDeviceId() || b.GetDeviceId() != c.GetDeviceId() || c.GetDeviceId() != GetDeviceId())
        NOT_IMPLEMENTED;

    Resize(1, 1);

    if (GetDeviceId() < 0)
    {
        size_t sampleCount = a.m_CPUMatrix->GetNumElements() / a.m_CPUMatrix->GetNumRows();
        tmp.Resize(a.GetNumRows() / 2, sampleCount);
        a.m_CPUMatrix->AssignNoiseContrastiveEstimation(*b.m_CPUMatrix, *c.m_CPUMatrix,
                                                        *bias.m_CPUMatrix, *tmp.m_CPUMatrix, *m_CPUMatrix);
    }
    else
    {
        size_t sampleCount = a.m_GPUMatrix->GetNumElements() / a.m_GPUMatrix->GetNumRows();
        tmp.Resize(a.GetNumRows() / 2, sampleCount);
        a.m_GPUMatrix->AssignNoiseContrastiveEstimation(*b.m_GPUMatrix, *c.m_GPUMatrix,
                                                        *bias.m_GPUMatrix, sampleCount, *tmp.m_GPUMatrix, *m_GPUMatrix);
    }
    return *this;
}

template <class ElemType>
Matrix<ElemType>& Matrix<ElemType>::AssignNCEDerivative(const Matrix<ElemType>& tmp, const Matrix<ElemType>& a, const Matrix<ElemType>& b, const Matrix<ElemType>& c, size_t inputIndex)
{
    if (a.IsEmpty() || b.IsEmpty() || c.IsEmpty())
        LogicError("AssignNoiseContrastiveEstimation: one of the input matrices is empty.");

    if (a.GetDeviceId() != b.GetDeviceId() || b.GetDeviceId() != c.GetDeviceId() || c.GetDeviceId() != GetDeviceId())
        NOT_IMPLEMENTED;

    assert(tmp.GetNumRows() == a.GetNumRows() / 2);
    if (GetDeviceId() < 0)
    {
        // samples                         gradient          hidden          embedding                   embedding/hidden
        a.m_CPUMatrix->AssignNCEDerivative(*tmp.m_CPUMatrix, *b.m_CPUMatrix, *c.m_CPUMatrix, inputIndex, *m_CPUMatrix);
    }
    else
    {
        a.m_GPUMatrix->AssignNCEDerivative(*tmp.m_GPUMatrix, *b.m_GPUMatrix, *c.m_GPUMatrix, inputIndex, *m_GPUMatrix);
    }
    return *this;
}

template <class ElemType>
Matrix<ElemType>& Matrix<ElemType>::AddAveragePoolingGradient(const Matrix<ElemType>& outputGradientBatch,
                                                              const size_t channels,
                                                              const size_t inputWidth, const size_t inputHeight, const size_t inputSizePerSample,
                                                              const size_t outputWidth, const size_t outputHeight, const size_t outputSizePerSample,
                                                              const size_t windowWidth, const size_t windowHeight, const size_t horizontalSubsample, const size_t verticalSubsample)
{
    DecideAndMoveToRightDevice(*this, outputGradientBatch);
    if (!(GetMatrixType() == outputGradientBatch.GetMatrixType()))
        NOT_IMPLEMENTED;

    DISPATCH_MATRIX_ON_FLAG(this,
                            this,
                            m_CPUMatrix->AddAveragePoolingGradient(*(outputGradientBatch.m_CPUMatrix), channels,
                                                                   inputWidth, inputHeight, inputSizePerSample,
                                                                   outputWidth, outputHeight, outputSizePerSample,
                                                                   windowWidth, windowHeight, horizontalSubsample, verticalSubsample),
                            m_GPUMatrix->AddAveragePoolingGradient(*(outputGradientBatch.m_GPUMatrix), channels,
                                                                   inputWidth, inputHeight, inputSizePerSample,
                                                                   outputWidth, outputHeight, outputSizePerSample,
                                                                   windowWidth, windowHeight, horizontalSubsample, verticalSubsample),
                            NOT_IMPLEMENTED,
                            NOT_IMPLEMENTED);

    return *this;
}

#pragma endregion Other Helper Functions

template <class ElemType>
void Matrix<ElemType>::ConvolutionForward(const Matrix<ElemType>& kernel, const Matrix<int>& mpRowCol, const Matrix<int>& mpRowIwht,
                                          const Matrix<int>& mpRowRun, const Matrix<int>& runs, Matrix<ElemType>& output) const
{
    assert(mpRowCol.GetNumCols() == 1);
    assert(mpRowIwht.GetNumCols() == 1);
    assert(mpRowRun.GetNumCols() == 1);
    assert(runs.GetNumCols() == 1);

    DecideAndMoveToRightDevice(*this, output);

    // REVIEW alexeyk: add sparse version.
    DISPATCH_MATRIX_ON_FLAG(this,
                            this,
                            m_CPUMatrix->ConvolutionForward(*(kernel.m_CPUMatrix), *(mpRowCol.m_CPUMatrix), *(mpRowIwht.m_CPUMatrix),
                                                              *(mpRowRun.m_CPUMatrix), *(runs.m_CPUMatrix), *(output.m_CPUMatrix)),
                            m_GPUMatrix->ConvolutionForward(*(kernel.m_GPUMatrix), *(mpRowCol.m_GPUMatrix), *(mpRowIwht.m_GPUMatrix),
                                                             *(mpRowRun.m_GPUMatrix), *(runs.m_GPUMatrix), *(output.m_GPUMatrix)),
                            NOT_IMPLEMENTED,
                            NOT_IMPLEMENTED);
}

template <class ElemType>
void Matrix<ElemType>::ConvolutionBackwardData(const Matrix<ElemType>& kernel, const Matrix<int>& mpRowCol, const Matrix<int>& mpRowIwht,
                                               const Matrix<int>& mpRowRun, const Matrix<int>& runs, Matrix<ElemType>& grad) const
{
    assert(mpRowCol.GetNumCols() == 1);
    assert(mpRowIwht.GetNumCols() == 1);
    assert(mpRowRun.GetNumCols() == 1);
    assert(runs.GetNumCols() == 1);

    DecideAndMoveToRightDevice(*this, grad);

    // REVIEW alexeyk: add sparse version.
    DISPATCH_MATRIX_ON_FLAG(this,
                            this,
                            m_CPUMatrix->ConvolutionBackwardData(*(kernel.m_CPUMatrix), *(mpRowCol.m_CPUMatrix), *(mpRowIwht.m_CPUMatrix),
                                                                   *(mpRowRun.m_CPUMatrix), *(runs.m_CPUMatrix), *(grad.m_CPUMatrix)),
                            m_GPUMatrix->ConvolutionBackwardData(*(kernel.m_GPUMatrix), *(mpRowCol.m_GPUMatrix), *(mpRowIwht.m_GPUMatrix),
                                                                   *(mpRowRun.m_GPUMatrix), *(runs.m_GPUMatrix), *(grad.m_GPUMatrix)),
                            NOT_IMPLEMENTED,
                            NOT_IMPLEMENTED);
}

template <class ElemType>
void Matrix<ElemType>::ConvolutionBackwardKernel(const Matrix<ElemType>& in, const Matrix<int>& mpRowCol, const Matrix<int>& mpRowIwht,
                                                 const Matrix<int>& mpRowRun, const Matrix<int>& runs, Matrix<ElemType>& kernelGrad) const
{
    assert(mpRowCol.GetNumCols() == 1);
    assert(mpRowIwht.GetNumCols() == 1);
    assert(mpRowRun.GetNumCols() == 1);
    assert(runs.GetNumCols() == 1);

    DecideAndMoveToRightDevice(*this, kernelGrad);

    // REVIEW alexeyk: add sparse version.
    DISPATCH_MATRIX_ON_FLAG(this,
                            this,
                            m_CPUMatrix->ConvolutionBackwardKernel(*(in.m_CPUMatrix), *(mpRowCol.m_CPUMatrix), *(mpRowIwht.m_CPUMatrix),
                                                                     *(mpRowRun.m_CPUMatrix), *(runs.m_CPUMatrix), *(kernelGrad.m_CPUMatrix)),
                            m_GPUMatrix->ConvolutionBackwardKernel(*(in.m_GPUMatrix), *(mpRowCol.m_GPUMatrix), *(mpRowIwht.m_GPUMatrix),
                                                                     *(mpRowRun.m_GPUMatrix), *(runs.m_GPUMatrix), *(kernelGrad.m_GPUMatrix)),
                            NOT_IMPLEMENTED,
                            NOT_IMPLEMENTED);
}

template <class ElemType>
void Matrix<ElemType>::UnrollConvolutionInput(size_t unrollCols, size_t mapOutSize, const Matrix<int>& mpRowCol,
                                              const Matrix<int>& mpRowRun, const Matrix<int>& runs, Matrix<ElemType>& output) const
{
    assert(mpRowCol.GetNumCols() == 1);
    assert(mpRowRun.GetNumCols() == 1);
    assert(runs.GetNumCols() == 1);

    DecideAndMoveToRightDevice(*this, output);

    DISPATCH_MATRIX_ON_FLAG(this,
                            this,
                            m_CPUMatrix->UnrollConvolutionInput(unrollCols, mapOutSize, *(mpRowCol.m_CPUMatrix),
                                                                *(mpRowRun.m_CPUMatrix), *(runs.m_CPUMatrix), *(output.m_CPUMatrix)),
                            NOT_IMPLEMENTED,
                            NOT_IMPLEMENTED,
                            NOT_IMPLEMENTED);
}

template <class ElemType>
void Matrix<ElemType>::UnrollConvolutionOutput(size_t unrollCols, size_t mapInCount, size_t mapOutCount, const Matrix<int>& mpRowCol,
                                               const Matrix<int>& mpRowRun, const Matrix<int>& runs, Matrix<ElemType>& output) const
{
    assert(mpRowCol.GetNumCols() == 1);
    assert(mpRowRun.GetNumCols() == 1);
    assert(runs.GetNumCols() == 1);

    DecideAndMoveToRightDevice(*this, output);

    DISPATCH_MATRIX_ON_FLAG(this,
                            this,
                            m_CPUMatrix->UnrollConvolutionOutput(unrollCols, mapInCount, mapOutCount, *(mpRowCol.m_CPUMatrix),
                                                                 *(mpRowRun.m_CPUMatrix), *(runs.m_CPUMatrix), *(output.m_CPUMatrix)),
                            NOT_IMPLEMENTED,
                            NOT_IMPLEMENTED,
                            NOT_IMPLEMENTED);
}

template <class ElemType>
void Matrix<ElemType>::UnrollConvolutionInputForKernelBackprop(size_t mapOutSize, const Matrix<int>& mpRowCol,
                                                               const Matrix<int>& mpRowRun, const Matrix<int>& runs, Matrix<ElemType>& output) const
{
    assert(mpRowCol.GetNumCols() == 1);
    assert(mpRowRun.GetNumCols() == 1);
    assert(runs.GetNumCols() == 1);

    DecideAndMoveToRightDevice(*this, output);

    DISPATCH_MATRIX_ON_FLAG(this,
                            this,
                            m_CPUMatrix->UnrollConvolutionInputForKernelBackprop(mapOutSize, *(mpRowCol.m_CPUMatrix),
                                                                                 *(mpRowRun.m_CPUMatrix), *(runs.m_CPUMatrix), *(output.m_CPUMatrix)),
                            NOT_IMPLEMENTED,
                            NOT_IMPLEMENTED,
                            NOT_IMPLEMENTED);
}

template <class ElemType>
void Matrix<ElemType>::MaxPoolingForward(const Matrix<int>& mpRowCol, const Matrix<int>& mpRowIndices, const Matrix<int>& indices, Matrix<ElemType>& output) const
{
    assert(mpRowCol.GetNumCols() == 1);
    assert(mpRowIndices.GetNumCols() == 1);
    assert(indices.GetNumCols() == 1);

    DecideAndMoveToRightDevice(*this, output);

    // REVIEW alexeyk: add sparse version.
    DISPATCH_MATRIX_ON_FLAG(this,
                            this,
                            m_CPUMatrix->MaxPoolingForward(*(mpRowCol.m_CPUMatrix), *(mpRowIndices.m_CPUMatrix), *(indices.m_CPUMatrix), *(output.m_CPUMatrix)),
                            m_GPUMatrix->MaxPoolingForward(*(mpRowCol.m_GPUMatrix), *(mpRowIndices.m_GPUMatrix), *(indices.m_GPUMatrix), *(output.m_GPUMatrix)),
                            NOT_IMPLEMENTED,
                            NOT_IMPLEMENTED);
}

template <class ElemType>
void Matrix<ElemType>::MaxPoolingBackward(const Matrix<ElemType>& out, const Matrix<ElemType>& in,
                                          const Matrix<int>& mpRowCol, const Matrix<int>& mpRowIndices, const Matrix<int>& indices,
                                          Matrix<ElemType>& grad) const
{
    assert(mpRowCol.GetNumCols() == 1);
    assert(mpRowIndices.GetNumCols() == 1);
    assert(indices.GetNumCols() == 1);

    DecideAndMoveToRightDevice(*this, grad);

    // REVIEW alexeyk: add sparse version.
    DISPATCH_MATRIX_ON_FLAG(this,
                            this,
                            m_CPUMatrix->MaxPoolingBackward(*(out.m_CPUMatrix), *(in.m_CPUMatrix),
                                                              *(mpRowCol.m_CPUMatrix), *(mpRowIndices.m_CPUMatrix), *(indices.m_CPUMatrix),
                                                              *(grad.m_CPUMatrix)),
                            m_GPUMatrix->MaxPoolingBackward(*(out.m_GPUMatrix), *(in.m_GPUMatrix),
                                                              *(mpRowCol.m_GPUMatrix), *(mpRowIndices.m_GPUMatrix), *(indices.m_GPUMatrix),
                                                              *(grad.m_GPUMatrix)),
                            NOT_IMPLEMENTED,
                            NOT_IMPLEMENTED);
}

template <class ElemType>
void Matrix<ElemType>::AveragePoolingForward(const Matrix<int>& mpRowCol, const Matrix<int>& mpRowIndices, const Matrix<int>& indices, Matrix<ElemType>& output) const
{
    assert(mpRowCol.GetNumCols() == 1);
    assert(mpRowIndices.GetNumCols() == 1);
    assert(indices.GetNumCols() == 1);

    DecideAndMoveToRightDevice(*this, output);

    // REVIEW alexeyk: add sparse version.
    DISPATCH_MATRIX_ON_FLAG(this,
                            this,
                            m_CPUMatrix->AveragePoolingForward(*(mpRowCol.m_CPUMatrix), *(mpRowIndices.m_CPUMatrix), *(indices.m_CPUMatrix), *(output.m_CPUMatrix)),
                            m_GPUMatrix->AveragePoolingForward(*(mpRowCol.m_GPUMatrix), *(mpRowIndices.m_GPUMatrix), *(indices.m_GPUMatrix), *(output.m_GPUMatrix)),
                            NOT_IMPLEMENTED,
                            NOT_IMPLEMENTED);
}

template <class ElemType>
void Matrix<ElemType>::AveragePoolingBackward(const Matrix<int>& mpRowCol, const Matrix<int>& mpRowIndices, const Matrix<int>& indices, Matrix<ElemType>& grad) const
{
    assert(mpRowCol.GetNumCols() == 1);
    assert(mpRowIndices.GetNumCols() == 1);
    assert(indices.GetNumCols() == 1);

    DecideAndMoveToRightDevice(*this, grad);

    // REVIEW alexeyk: add sparse version.
    DISPATCH_MATRIX_ON_FLAG(this,
                            this,
                            m_CPUMatrix->AveragePoolingBackward(*(mpRowCol.m_CPUMatrix), *(mpRowIndices.m_CPUMatrix), *(indices.m_CPUMatrix), *(grad.m_CPUMatrix)),
                            m_GPUMatrix->AveragePoolingBackward(*(mpRowCol.m_GPUMatrix), *(mpRowIndices.m_GPUMatrix), *(indices.m_GPUMatrix), *(grad.m_GPUMatrix)),
                            NOT_IMPLEMENTED,
                            NOT_IMPLEMENTED);
}

template <class ElemType>
void Matrix<ElemType>::BatchNormalizationForward(const Matrix<ElemType>& scale, const Matrix<ElemType>& bias, double expAvgFactor, double blendFactor, 
                                                 Matrix<ElemType>& runMean, Matrix<ElemType>& runInvStdDev, Matrix<ElemType>& out, double epsilon,
                                                 Matrix<ElemType>& saveMean, Matrix<ElemType>& saveInvStdDev) const
{
    DecideAndMoveToRightDevice(*this, out);

    // REVIEW alexeyk: add sparse version.
    DISPATCH_MATRIX_ON_FLAG(this,
                            this,
                            m_CPUMatrix->BatchNormalizationForward(*(scale.m_CPUMatrix), *(bias.m_CPUMatrix), expAvgFactor, blendFactor,
                                                                   *(runMean.m_CPUMatrix), *(runInvStdDev.m_CPUMatrix),
                                                                   *(out.m_CPUMatrix), epsilon, *(saveMean.m_CPUMatrix), *(saveInvStdDev.m_CPUMatrix)),
                            m_GPUMatrix->BatchNormalizationForward(*(scale.m_GPUMatrix), *(bias.m_GPUMatrix), expAvgFactor, blendFactor,
                                                                   *(runMean.m_GPUMatrix), *(runInvStdDev.m_GPUMatrix),
                                                                   *(out.m_GPUMatrix), epsilon, *(saveMean.m_GPUMatrix), *(saveInvStdDev.m_GPUMatrix)),
                            NOT_IMPLEMENTED,
                            NOT_IMPLEMENTED);
}

template <class ElemType>
void Matrix<ElemType>::BatchNormalizationBackward(const Matrix<ElemType>& in, Matrix<ElemType>& grad, const Matrix<ElemType>& scale, const Matrix<ElemType>& saveMean, const Matrix<ElemType>& saveInvStdDev,
                                                  Matrix<ElemType>& scaleGrad, Matrix<ElemType>& biasGrad) const
{
    DecideAndMoveToRightDevice(*this, grad);

    // REVIEW alexeyk: add sparse version.
    DISPATCH_MATRIX_ON_FLAG(this,
                            this,
                            m_CPUMatrix->BatchNormalizationBackward(*(in.m_CPUMatrix), *(grad.m_CPUMatrix), *(scale.m_CPUMatrix),
                                                                    *(saveMean.m_CPUMatrix), *(saveInvStdDev.m_CPUMatrix),
                                                                    *(scaleGrad.m_CPUMatrix), *(biasGrad.m_CPUMatrix)),
                            m_GPUMatrix->BatchNormalizationBackward(*(in.m_GPUMatrix), *(grad.m_GPUMatrix), *(scale.m_GPUMatrix),
                                                                    *(saveMean.m_GPUMatrix), *(saveInvStdDev.m_GPUMatrix),
                                                                    *(scaleGrad.m_GPUMatrix), *(biasGrad.m_GPUMatrix)),
                            NOT_IMPLEMENTED,
                            NOT_IMPLEMENTED);
}

#pragma region Static BLAS Functions

template <class ElemType>
void Matrix<ElemType>::SVD(const Matrix<ElemType>& A, Matrix<ElemType>& SIGMA, Matrix<ElemType>& U, Matrix<ElemType>& VT, Matrix<ElemType>& W)
{
    if (A.IsEmpty())
        LogicError("SVD:  the input matrix is empty.");

    DecideAndMoveToRightDevice(A, SIGMA, U);
    VT._transferToDevice(A.GetDeviceId());
    W._transferToDevice(A.GetDeviceId());

    SIGMA.SwitchToMatrixType(A.GetMatrixType(), A.GetFormat(), false);
    U.SwitchToMatrixType(A.GetMatrixType(), A.GetFormat(), false);
    VT.SwitchToMatrixType(A.GetMatrixType(), A.GetFormat(), false);
    W.SwitchToMatrixType(A.GetMatrixType(), A.GetFormat(), false);

    DISPATCH_MATRIX_ON_FLAG(&A, nullptr,
        {
            Matrix<ElemType> tA = A.DeepClone();
            CPUMatrix<ElemType>::SVD(*tA.m_CPUMatrix, *SIGMA.m_CPUMatrix, *U.m_CPUMatrix, *VT.m_CPUMatrix, *W.m_CPUMatrix);
            SIGMA.SetDataLocation(CPU);
            U.SetDataLocation(CPU);
            VT.SetDataLocation(CPU);
            W.SetDataLocation(CPU);
            // need to SetDataLocation() on all matrices we write to
        },
        { NOT_IMPLEMENTED; },
        { NOT_IMPLEMENTED; },
        { NOT_IMPLEMENTED; });
}

/// <summary>Matrix-matrix multiply with col-major matrices (a and b may be transposed): c = alpha * op(a) * op(b) + beta*c</summary>
/// <param name="alpha">Scalar</param>
/// <param name="a">Input matrix</param>
/// <param name="transposeA">Whether matrix a is transposed</param>
/// <param name="b">Input matrix</param>
/// <param name="transposeB">Whether matrix b is transposed</param>
/// <param name="beta">Scalar</param>
/// <param name="c">Resulting matrix, user is responsible for allocating this</param>
template <class ElemType>
void Matrix<ElemType>::MultiplyAndWeightedAdd(ElemType alpha, const Matrix<ElemType>& a, const bool transposeA, const Matrix<ElemType>& b, const bool transposeB,
                                              ElemType beta, Matrix<ElemType>& c)
{
    DecideAndMoveToRightDevice(a, b, c);

    if (c.GetDeviceId() < 0) // CPU
    {
        if (a.GetMatrixType() == MatrixType::SPARSE)
            NOT_IMPLEMENTED;
        if (b.GetMatrixType() == MatrixType::SPARSE)
        {
            if (c.GetMatrixType() == MatrixType::DENSE)
            {
                CPUSparseMatrix<ElemType>::MultiplyAndWeightedAdd(alpha, *a.m_CPUMatrix, transposeA, *b.m_CPUSparseMatrix, transposeB, beta, *c.m_CPUMatrix);
                c.SetDataLocation(CPU, DENSE);
            }
            else if (c.GetMatrixType() == MatrixType::SPARSE)
            {
                CPUSparseMatrix<ElemType>::MultiplyAndAdd(alpha, *a.m_CPUMatrix, transposeA, *b.m_CPUSparseMatrix, transposeB, *c.m_CPUSparseMatrix);
                c.SetDataLocation(CPU, SPARSE);
            }
            else
                NOT_IMPLEMENTED;
        }
        else
        {
            c.SwitchToMatrixType(MatrixType::DENSE, matrixFormatDense, false);
            CPUMatrix<ElemType>::MultiplyAndWeightedAdd(alpha, *a.m_CPUMatrix, transposeA, *b.m_CPUMatrix, transposeB, beta, *c.m_CPUMatrix);
            c.SetDataLocation(CPU, DENSE);
        }
    }
    else // GPU operations
    {
        if (a.m_matrixType == b.m_matrixType && b.m_matrixType == c.m_matrixType && a.m_matrixType == MatrixType::DENSE) // All dense
        {
            GPUMatrix<ElemType>::MultiplyAndWeightedAdd(alpha, *a.m_GPUMatrix, transposeA, *b.m_GPUMatrix, transposeB, beta, *c.m_GPUMatrix);
            c.SetDataLocation(GPU, DENSE);
        }
        else if (a.m_matrixType == MatrixType::SPARSE && b.m_matrixType == c.m_matrixType && b.m_matrixType == MatrixType::DENSE) // Sparse*Dense+Dense
        {
            GPUMatrix<ElemType> second = transposeB ? b.m_GPUMatrix->Transpose() : *b.m_GPUMatrix;
            GPUSparseMatrix<ElemType>::MultiplyAndWeightedAdd(alpha, *a.m_GPUSparseMatrix, transposeA, second, false, beta, *c.m_GPUMatrix);
            c.SetDataLocation(GPU, DENSE);
        }
        else if (a.m_matrixType == MatrixType::DENSE && b.m_matrixType == MatrixType::SPARSE && c.m_matrixType == MatrixType::DENSE) // Dense*Sparse + Dense
        {
            // if (b.m_GPUSparseMatrix->GetFormat() == MatrixFormat::matrixFormatSparseCSR)
            // {
            GPUSparseMatrix<ElemType>::MultiplyAndWeightedAdd(alpha, *a.m_GPUMatrix, transposeA, *b.m_GPUSparseMatrix, transposeB, beta, *c.m_GPUMatrix);
            // }
            // else
            // {
            //    GPUMatrix<ElemType> firstDummy = transposeA ? a.m_GPUMatrix->Transpose()*alpha : (*a.m_GPUMatrix)*alpha;
            //    GPUMatrix<ElemType> & first= firstDummy;                // GCC does not support mixing refs and non-refs
            //    GPUSparseMatrix<ElemType> secondDummy = transposeB ? b.m_GPUSparseMatrix->Transpose() : *b.m_GPUSparseMatrix;
            //    GPUSparseMatrix<ElemType> & second = secondDummy;
            //    if (beta==0)
            //    {
            //        GPUSparseMatrix<ElemType>::Multiply(first,second,*c.m_GPUMatrix);
            //    }
            //    else
            //    {
            //        Matrix<ElemType> tmp(c.GetNumRows(),c.GetNumCols(),(DEVICEID_TYPE)c.GetDeviceId());
            //        GPUSparseMatrix<ElemType>::Multiply(first,second,*tmp.m_GPUMatrix);
            //        c=tmp+c*beta;
            //    }
            // }
            c.SetDataLocation(GPU, DENSE);
        }
        else if (a.m_matrixType == MatrixType::DENSE && b.m_matrixType == MatrixType::SPARSE && c.m_matrixType == MatrixType::SPARSE) // h -> u0
        {
            // new GPU sparse matrix code
            GPUSparseMatrix<ElemType>::MultiplyAndAdd(alpha, *a.m_GPUMatrix, transposeA, *b.m_GPUSparseMatrix, transposeB, *c.m_GPUSparseMatrix);
            c.SetDataLocation(GPU, SPARSE);
        }
        else if (a.m_matrixType == b.m_matrixType && b.m_matrixType == c.m_matrixType && a.m_matrixType == MatrixType::SPARSE)
        {
            GPUSparseMatrix<ElemType> firstDummy = alpha == 1 ? *a.m_GPUSparseMatrix : (*a.m_GPUSparseMatrix) * alpha;
            GPUSparseMatrix<ElemType>& first = firstDummy; // By Malcolm.. gcc doesn't support auto
            if (beta == 0)
            {
                GPUSparseMatrix<ElemType>::Multiply(first, transposeA, *b.m_GPUSparseMatrix, transposeB, *c.m_GPUSparseMatrix);
                c.SetDataLocation(GPU, SPARSE);
            }
            else
            {
                GPUSparseMatrix<ElemType> tmp(b.m_GPUSparseMatrix->GetComputeDeviceId());
                GPUSparseMatrix<ElemType>::Multiply(first, transposeA, *b.m_GPUSparseMatrix, transposeB, tmp);
                *c.m_GPUSparseMatrix = tmp + (*c.m_GPUSparseMatrix) * beta;
                c.SetDataLocation(GPU, SPARSE);
            }
        }
        else if (a.m_matrixType == b.m_matrixType && a.m_matrixType == MatrixType::DENSE && c.m_matrixType == MatrixType::SPARSE)
        {
            GPUMatrix<ElemType> tmp(a.m_GPUMatrix->GetComputeDeviceId());
            GPUSparseMatrix<ElemType> tmpSparse(a.m_GPUMatrix->GetComputeDeviceId());
            GPUMatrix<ElemType>::MultiplyAndWeightedAdd(alpha, *a.m_GPUMatrix, transposeA, *b.m_GPUMatrix, transposeB, beta, tmp);
            tmpSparse.SetValue(tmp);
            *c.m_GPUSparseMatrix = tmpSparse + (*c.m_GPUSparseMatrix) * beta;
            c.SetDataLocation(GPU, SPARSE);
        }
        else
            NOT_IMPLEMENTED;
    }
}

template <class ElemType>
/*static*/ void Matrix<ElemType>::Multiply1x1AndWeightedAdd(ElemType alpha, const Matrix<ElemType>& a, const Matrix<ElemType>& b, ElemType beta, Matrix<ElemType>& c)
{
    // special case: a is a 1x1 matrix
    // The only alternative is to Get00Elements(), which makes things inefficient.
    if (a.GetNumElements() != 1)
        InvalidArgument("Multiply1x1AndWeightedAdd: first arg must be a scalar.");

    DISPATCH_MATRIX_ON_FLAG(&c,
                            nullptr,
                            CPUMatrix<ElemType>::Multiply1x1AndWeightedAdd(alpha, *a.m_CPUMatrix, *b.m_CPUMatrix, beta, *c.m_CPUMatrix),
                            GPUMatrix<ElemType>::Multiply1x1AndWeightedAdd(alpha, *a.m_GPUMatrix, *b.m_GPUMatrix, beta, *c.m_GPUMatrix),
                            NOT_IMPLEMENTED,
                            NOT_IMPLEMENTED);
}

/// <summary>Matrix-matrix multiply with col-major matrices (a and b may be transposed): c =  op(a) * op(b) + c</summary>
/// <param name="a">Input matrix</param>
/// <param name="transposeA">Whether matrix a is transposed</param>
/// <param name="b">Input matrix</param>
/// <param name="transposeB">Whether matrix b is transposed</param>
/// <param name="c">Resulting matrix, user is responsible for allocating this</param>
template <class ElemType>
void Matrix<ElemType>::MultiplyAndAdd(const Matrix<ElemType>& a, const bool transposeA, const Matrix<ElemType>& b, const bool transposeB,
                                      Matrix<ElemType>& c)
{
    return Matrix<ElemType>::MultiplyAndWeightedAdd(1.0, a, transposeA, b, transposeB, 1.0, c);
}

/// <summary>Matrix-matrix multiply with col-major matrices (a and b may be transposed): c =  op(a) * op(b)</summary>
/// <param name="a">Input matrix</param>
/// <param name="transposeA">Whether matrix a is transposed</param>
/// <param name="b">Input matrix</param>
/// <param name="transposeB">Whether matrix b is transposed</param>
/// <param name="c">Resulting matrix, user is responsible for allocating this</param>
template <class ElemType>
void Matrix<ElemType>::Multiply(const Matrix<ElemType>& a, const bool transposeA, const Matrix<ElemType>& b, const bool transposeB,
                                Matrix<ElemType>& c)
{
    return Matrix<ElemType>::MultiplyAndWeightedAdd(1.0, a, transposeA, b, transposeB, 0.0, c);
}

/// <summary>Matrix-matrix multiply with col-major matrices (a and b are not transposed): c =  a * b</summary>
/// <param name="a">Input matrix</param>
/// <param name="b">Input matrix</param>
/// <param name="c">Resulting matrix, user is responsible for allocating this</param>
template <class ElemType>
void Matrix<ElemType>::Multiply(const Matrix<ElemType>& a, const Matrix<ElemType>& b, Matrix<ElemType>& c)
{
    return Matrix<ElemType>::MultiplyAndWeightedAdd(1.0, a, false, b, false, 0.0, c);
}

/// <summary>1-D Convolution with col-major matrices (a and b may be transposed): c = alpha * op(a) * op(b) + beta*c. MultiplyAndWeightedAdd is just a special case of this.</summary>
/// <param name="alpha">Scalar</param>
/// <param name="a">Input matrix</param>
/// <param name="transposeA">Whether matrix a is transposed</param>
/// <param name="b">Input matrix</param>
/// <param name="transposeB">Whether matrix b is transposed</param>
/// <param name="beta">Scalar</param>
/// <param name="c">Resulting matrix, user is responsible for allocating this</param>
template <class ElemType>
void Matrix<ElemType>::ConvolveAndWeightedAdd(ElemType alpha, const Matrix<ElemType>& a, const bool transposeA, const Matrix<ElemType>& b, const bool transposeB,
                                              ElemType beta, Matrix<ElemType>& c, size_t numChannels, size_t horizontalSubsample, bool padding, bool channelwise)
{
    DecideAndMoveToRightDevice(a, b, c);

    if (c.GetDeviceId() >= 0 /*GPU*/ && a.GetMatrixType() == MatrixType::DENSE && b.GetMatrixType() == MatrixType::SPARSE && c.GetMatrixType() == MatrixType::DENSE)
    {
        GPUSparseMatrix<ElemType>::ConvolveAndWeightedAdd(alpha, *a.m_GPUMatrix, transposeA, *b.m_GPUSparseMatrix, transposeB, beta, *c.m_GPUMatrix, numChannels, horizontalSubsample, padding, channelwise);
    }
    else
    {
        NOT_IMPLEMENTED;
    }
}

/// <summary>Matrix-scalar multiply with col-major matrices: c = alpha * a + c</summary>
/// if a is a column vector, add to all columns of c
/// if a is a row vector, add to all rows of c
/// <param name="alpha">Scalar</param>
/// <param name="a">Input matrix</param>
/// <param name="c">Resulting matrix, user is responsible for allocating this</param>
template <class ElemType>
/*static*/ void Matrix<ElemType>::ScaleAndAdd(ElemType alpha, const Matrix<ElemType>& a, Matrix<ElemType>& c)
{
    if (a.IsEmpty() || c.IsEmpty())
        LogicError("ScaleAndAdd:  one of the input matrices is empty.");

    DecideAndMoveToRightDevice(c, a);

    if (a.GetMatrixType() == c.GetMatrixType())
    {
        DISPATCH_MATRIX_ON_FLAG(&c, &c,
            { CPUMatrix<ElemType>::ScaleAndAdd(alpha, *a.m_CPUMatrix, *c.m_CPUMatrix); },
            { GPUMatrix<ElemType>::ScaleAndAdd(alpha, *a.m_GPUMatrix, *c.m_GPUMatrix); },
            { NOT_IMPLEMENTED; },
            { GPUSparseMatrix<ElemType> b = move(*c.m_GPUSparseMatrix); GPUSparseMatrix<ElemType>::ScaleAndAdd(alpha, *a.m_GPUSparseMatrix, 1, b, *c.m_GPUSparseMatrix); });
    }
    else
    {
        DISPATCH_MATRIX_ON_FLAG(&c, nullptr,
            {
                CPUSparseMatrix<ElemType>::ScaleAndAdd(alpha, *a.m_CPUSparseMatrix, *c.m_CPUMatrix);
                c.SetDataLocation(CPU);
            },
            {
                if (a.m_GPUSparseMatrix->GetFormat() == MatrixFormat::matrixFormatSparseCSC)
                    GPUSparseMatrix<ElemType>::ScaleAndAdd(alpha, *a.m_GPUSparseMatrix, 1, *c.m_GPUMatrix, *c.m_GPUMatrix);
                else // new GPU sparse matrix code
                    GPUSparseMatrix<ElemType>::ScaleAndAdd(alpha, *a.m_GPUSparseMatrix, *c.m_GPUMatrix);
                c.SetDataLocation(GPU);
            },
            { NOT_IMPLEMENTED; },
            {
                c.m_GPUMatrix = make_shared<GPUMatrix<ElemType>>(c.m_GPUSparseMatrix->CopyToDenseMatrix());
                GPUSparseMatrix<ElemType>::ScaleAndAdd(alpha, *a.m_GPUMatrix, 1, *c.m_GPUSparseMatrix, *c.m_GPUMatrix);
                c.SetDataLocation(GPU, DENSE);
                c.m_GPUSparseMatrix = nullptr;
            });
    }
}

/// <summary>Matrix-scalar multiply with col-major matrices: c = alpha * a + beta * c</summary>
/// if a is a column vector, add to all columns of c
/// if a is a row vector, add to all rows of c
/// <param name="alpha">Scalar</param>
/// <param name="a">Input matrix</param>
/// <param name="beta">Scalar</param>
/// <param name="c">Resulting matrix, caller is responsible for allocating this</param>
template <class ElemType>
/*static*/ void Matrix<ElemType>::ScaleAndAdd(ElemType alpha, const Matrix<ElemType>& a, ElemType beta, Matrix<ElemType>& c)
{
    if (beta == 1)
        ScaleAndAdd(alpha, a, c);
    else if (beta == 0)
        Scale(alpha, a, c);
    else
    {
        ScaleAndAdd(alpha / beta, a, c); // c1=alpha/beta * a + c
        Scale(beta, c);                  // c/beta * beta
    }
}

// tensor swapping and addition: c <- keepWeight * b + scaleFactor * swap_dimensions(a, S, K)
// where
//  - a is interpreted as a tensor of dimension (D x S x M x K x T)         // column-major, as usual
//  - b and c as a tensor of dimension          (D x K x M x S x T)   // note: K and S swapped
// The main point of this function is to reshuffle a tensor w.r.t. two dimensions that get swapped in memory,
// but for gradients, we will need to add, hence the keepWeight.
// Notes:
//  - c and b may be the same (in-place operation is expressly allowed).
//  - D, M, and/or T may be 1. For example, D == M == T == 1 implements a 2D matrix transpose from (S x K) to (K x S).
//  - If keepWeight == 0, then b will just get overwritten (straight assignment, b may be uninitialized or contain NaNs).
//  - The original matrix dimensions are ignored except that sizes must match (rows x cols == D x S x M x K x T).
//    For diagnostics purposes, this function also enforces the rows % D == 0 and cols % T == 0, but this is not a functional requirement and can be removed if that helps.
//  - Dense matrices only.
// TODO: Handle these cases:
//  - no swapping happening  --just do a block copy
//  - swapping can be implemented by cuDNN  --do so
template <class ElemType>
/*static*/ void Matrix<ElemType>::TensorShuffleScaleAndAdd(ElemType keepWeight, const Matrix<ElemType>& a, size_t D, size_t S, size_t M, size_t K, size_t T, ElemType scaleFactor, const Matrix<ElemType>& b, Matrix<ElemType>& c)
{
    if (a.GetNumElements() != c.GetNumElements() || b.GetNumElements() != c.GetNumElements()) // allocations must match (but not dimensions, since we reinterpret the dimensions anyway)
        InvalidArgument("TensorShuffleScaleAndAdd: a, b, and c must have same number of elements.");
    if (c.IsEmpty()) // operating on empty minibatch slices is perfectly cromulent
        return;

    // sanity checks for current use cases--these are not strictly necessary and can be deleted
    if (a.GetNumRows() % D != 0 || b.GetNumRows() % D != 0 || c.GetNumRows() % D != 0)
        InvalidArgument("TensorShuffleScaleAndAdd: a, b, and c are meant to have a row dimension that is a multiple of D.");
    if (a.GetNumCols() % T != 0 || b.GetNumCols() % T != 0 || c.GetNumCols() % T != 0)
        InvalidArgument("TensorShuffleScaleAndAdd: a, b, and c are meant to have a column dimension that is a multiple of T.");

    DecideAndMoveToRightDevice(a, b, c);

    DISPATCH_MATRIX_ON_FLAG(&c,
                            nullptr,
                            CPUMatrix<ElemType>::TensorShuffleScaleAndAdd(keepWeight, *a.m_CPUMatrix, D, S, M, K, T, scaleFactor, *b.m_CPUMatrix, *c.m_CPUMatrix),
                            GPUMatrix<ElemType>::TensorShuffleScaleAndAdd(keepWeight, *a.m_GPUMatrix, D, S, M, K, T, scaleFactor, *b.m_GPUMatrix, *c.m_GPUMatrix),
                            NOT_IMPLEMENTED,
                            GPUSparseMatrix<ElemType>::TensorShuffleScaleAndAdd(keepWeight, *a.m_GPUSparseMatrix, D, S, M, K, T, scaleFactor, *b.m_GPUSparseMatrix, *c.m_GPUSparseMatrix));
}

/// <summary>c += alpha * (a-b)</summary>
/// if a, b, c  must have same dim
/// <param name="alpha">Scalar</param>
/// <param name="a">Input matrix</param>
/// <param name="b">Input matrix</param>
/// <param name="c">Resulting matrix, user is responsible for allocating this</param>
template <class ElemType>
void Matrix<ElemType>::AddScaledDifference(const ElemType alpha, const Matrix<ElemType>& a, const Matrix<ElemType>& b, Matrix<ElemType>& c)
{
    DecideAndMoveToRightDevice(c, a, b);
    if (!(a.GetMatrixType() == b.GetMatrixType() && a.GetMatrixType() == c.GetMatrixType()))
        NOT_IMPLEMENTED;

    DISPATCH_MATRIX_ON_FLAG(&c,
                            &c,
                            CPUMatrix<ElemType>::AddScaledDifference(alpha, *a.m_CPUMatrix, *b.m_CPUMatrix, *c.m_CPUMatrix),
                            GPUMatrix<ElemType>::AddScaledDifference(alpha, *a.m_GPUMatrix, *b.m_GPUMatrix, *c.m_GPUMatrix),
                            NOT_IMPLEMENTED,
                            NOT_IMPLEMENTED);
}

/// <summary> c = alpha * (a-b)</summary>
/// if a, b, c  must have same dim
/// <param name="alpha">Scalar</param>
/// <param name="a">Input matrix</param>
/// <param name="b">Input matrix</param>
/// <param name="c">Resulting matrix, user is responsible for allocating this</param>
template <class ElemType>
void Matrix<ElemType>::AssignScaledDifference(const ElemType alpha, const Matrix<ElemType>& a, const Matrix<ElemType>& b, Matrix<ElemType>& c)
{
    DecideAndMoveToRightDevice(a, b, c);

    if (!(a.GetMatrixType() == b.GetMatrixType()))
        NOT_IMPLEMENTED;

    c.SwitchToMatrixType(a.GetMatrixType(), a.GetFormat(), false);

    DISPATCH_MATRIX_ON_FLAG(&c,
                            &c,
                            CPUMatrix<ElemType>::AssignScaledDifference(alpha, *a.m_CPUMatrix, *b.m_CPUMatrix, *c.m_CPUMatrix),
                            GPUMatrix<ElemType>::AssignScaledDifference(alpha, *a.m_GPUMatrix, *b.m_GPUMatrix, *c.m_GPUMatrix),
                            NOT_IMPLEMENTED,
                            NOT_IMPLEMENTED);
}

/// <summary>c += alpha * (a-b)</summary>
/// if a, b, c  must have same dim
/// <param name="alpha">Scalar</param>
/// <param name="a">Input matrix</param>
/// <param name="b">Input matrix</param>
/// <param name="c">Resulting matrix, user is responsible for allocating this</param>
template <class ElemType>
void Matrix<ElemType>::AddScaledDifference(const Matrix<ElemType>& alpha, const Matrix<ElemType>& a, const Matrix<ElemType>& b, Matrix<ElemType>& c)
{
    DecideAndMoveToRightDevice(c, a, b);
    alpha._transferToDevice(c.GetDeviceId());

    if (!(a.GetMatrixType() == b.GetMatrixType() && a.GetMatrixType() == c.GetMatrixType() && a.GetMatrixType() == alpha.GetMatrixType()))
        NOT_IMPLEMENTED;

    DISPATCH_MATRIX_ON_FLAG(&c,
                            &c,
                            CPUMatrix<ElemType>::AddScaledDifference(*alpha.m_CPUMatrix, *a.m_CPUMatrix, *b.m_CPUMatrix, *c.m_CPUMatrix),
                            GPUMatrix<ElemType>::AddScaledDifference(*alpha.m_GPUMatrix, *a.m_GPUMatrix, *b.m_GPUMatrix, *c.m_GPUMatrix),
                            NOT_IMPLEMENTED,
                            NOT_IMPLEMENTED);
}

/// <summary> c = alpha * (a-b)</summary>
/// if a, b, c  must have same dim
/// <param name="alpha">Scalar</param>
/// <param name="a">Input matrix</param>
/// <param name="b">Input matrix</param>
/// <param name="c">Resulting matrix, user is responsible for allocating this</param>
template <class ElemType>
void Matrix<ElemType>::AssignScaledDifference(const Matrix<ElemType>& alpha, const Matrix<ElemType>& a, const Matrix<ElemType>& b, Matrix<ElemType>& c)
{
    DecideAndMoveToRightDevice(a, b, alpha);
    c._transferToDevice(a.GetDeviceId());

    if (!(a.GetMatrixType() == b.GetMatrixType() && a.GetMatrixType() == alpha.GetMatrixType()))
        NOT_IMPLEMENTED;

    c.SwitchToMatrixType(a.GetMatrixType(), a.GetFormat(), false);

    DISPATCH_MATRIX_ON_FLAG(&c,
                            nullptr,
                            CPUMatrix<ElemType>::AssignScaledDifference(*alpha.m_CPUMatrix, *a.m_CPUMatrix, *b.m_CPUMatrix, *c.m_CPUMatrix),
                            GPUMatrix<ElemType>::AssignScaledDifference(*alpha.m_GPUMatrix, *a.m_GPUMatrix, *b.m_GPUMatrix, *c.m_GPUMatrix),
                            NOT_IMPLEMENTED,
                            NOT_IMPLEMENTED);
}

//c[ci,cj] += a[ai,aj]
template <class ElemType>
void Matrix<ElemType>::AddElementToElement(const Matrix<ElemType>& a, const size_t ai, const size_t aj, Matrix<ElemType>& c, const size_t ci, const size_t cj)
{
    DecideAndMoveToRightDevice(c, a);

    if (c.GetMatrixType() != a.GetMatrixType())
        NOT_IMPLEMENTED;

    DISPATCH_MATRIX_ON_FLAG(&c,
                            &c,
                            CPUMatrix<ElemType>::AddElementToElement(1, *a.m_CPUMatrix, ai, aj, *c.m_CPUMatrix, ci, cj),
                            GPUMatrix<ElemType>::AddElementToElement(1, *a.m_GPUMatrix, ai, aj, *c.m_GPUMatrix, ci, cj),
                            NOT_IMPLEMENTED,
                            NOT_IMPLEMENTED);
}

//c[ci,cj] = a[ai,aj]
template <class ElemType>
void Matrix<ElemType>::AssignElementToElement(const Matrix<ElemType>& a, const size_t ai, const size_t aj, Matrix<ElemType>& c, const size_t ci, const size_t cj)
{
    DecideAndMoveToRightDevice(c, a);

    if (c.GetMatrixType() != a.GetMatrixType())
        NOT_IMPLEMENTED;

    DISPATCH_MATRIX_ON_FLAG(&c,
                            &c,
                            CPUMatrix<ElemType>::AddElementToElement(0, *a.m_CPUMatrix, ai, aj, *c.m_CPUMatrix, ci, cj),
                            GPUMatrix<ElemType>::AddElementToElement(0, *a.m_GPUMatrix, ai, aj, *c.m_GPUMatrix, ci, cj),
                            NOT_IMPLEMENTED,
                            NOT_IMPLEMENTED);
}

//for each column of this, we add row slice of a starting from startIndex
template <class ElemType>
void Matrix<ElemType>::MinusOneAt(Matrix<ElemType>& a, const size_t position)
{
    DISPATCH_MATRIX_ON_FLAG(&a,
                            &a,
                            CPUMatrix<ElemType>::MinusOneAt(*a.m_CPUMatrix, position),
                            GPUMatrix<ElemType>::MinusOneAt(*a.m_GPUMatrix, position),
                            NOT_IMPLEMENTED,
                            NOT_IMPLEMENTED);
}

/// <summary>Matrix-scalar multiply with col-major matrices: c = alpha * a</summary>
/// <param name="alpha">Scalar</param>
/// <param name="a">Input matrix</param>
/// <param name="c">Resulting matrix, user is responsible for allocating this</param>
template <class ElemType>
void Matrix<ElemType>::Scale(ElemType alpha, const Matrix<ElemType>& a, Matrix<ElemType>& c)
{
    DecideAndMoveToRightDevice(c, a);

    c.SwitchToMatrixType(a.GetMatrixType(), a.GetFormat(), false);

    if (alpha == 0)
    {
        c.Resize(a);
        c.SetValue(0); // this is a little faster, and also does not propagate NaNs, which we'd expect from 'beta' parameters
        return;
    }
    else
        DISPATCH_MATRIX_ON_FLAG(&c,
                                &c,
                                CPUMatrix<ElemType>::Scale(alpha, *a.m_CPUMatrix, *c.m_CPUMatrix),
                                GPUMatrix<ElemType>::Scale(alpha, *a.m_GPUMatrix, *c.m_GPUMatrix),
                                NOT_IMPLEMENTED, * c.m_GPUSparseMatrix = (*a.m_GPUSparseMatrix) * alpha);
}

/// <summary>Matrix-scalar multiply with col-major matrices: a = alpha * a</summary>
/// <param name="alpha">Scalar</param>
/// <param name="a">Input matrix</param>
template <class ElemType>
void Matrix<ElemType>::Scale(ElemType alpha, Matrix<ElemType>& a)
{
    if (alpha == 0)
        a.SetValue(0); // this is a little faster, and also does not propagate NaNs, which we'd expect from 'beta' parameters
    else if (a.IsEmpty())
        return;
    else
        DISPATCH_MATRIX_ON_FLAG(&a,
                                &a,
                                CPUMatrix<ElemType>::Scale(alpha, *a.m_CPUMatrix),
                                GPUMatrix<ElemType>::Scale(alpha, *a.m_GPUMatrix),
                                NOT_IMPLEMENTED,
                                GPUSparseMatrix<ElemType>::Scale(alpha, *a.m_GPUSparseMatrix));
}

/// <summary>Matrix scalar matrix multiply with col-major matrices: a = alpha[0,0] * a</summary>
/// <param name="alpha">1x1 matrix</param>
/// <param name="a">Input matrix</param>
template <class ElemType>
void Matrix<ElemType>::Scale(const Matrix<ElemType>& alpha, Matrix<ElemType>& a)
{
    if (a.IsEmpty())
        return;

    DecideAndMoveToRightDevice(a, alpha);

    if (a.GetMatrixType() != alpha.GetMatrixType())
        NOT_IMPLEMENTED;

    DISPATCH_MATRIX_ON_FLAG(&a,
                            nullptr,
                            CPUMatrix<ElemType>::Scale(*alpha.m_CPUMatrix, *a.m_CPUMatrix),
                            GPUMatrix<ElemType>::Scale(*alpha.m_GPUMatrix, *a.m_GPUMatrix),
                            NOT_IMPLEMENTED,
                            NOT_IMPLEMENTED);
}

template <class ElemType>
void Matrix<ElemType>::InnerProduct(const Matrix<ElemType>& a, const Matrix<ElemType>& b, Matrix<ElemType>& c, const bool isColWise)
{
    if (a.IsEmpty() || b.IsEmpty())
        LogicError("InnerProduct:  one of the input matrix is empty.");

    DecideAndMoveToRightDevice(a, b, c);

    if (a.GetMatrixType() != b.GetMatrixType())
        NOT_IMPLEMENTED;

    c.SwitchToMatrixType(a.GetMatrixType(), a.GetFormat(), false);

    DISPATCH_MATRIX_ON_FLAG(&c,
                            &c,
                            CPUMatrix<ElemType>::InnerProduct(*a.m_CPUMatrix, *b.m_CPUMatrix, *c.m_CPUMatrix, isColWise),
                            GPUMatrix<ElemType>::InnerProduct(*a.m_GPUMatrix, *b.m_GPUMatrix, *c.m_GPUMatrix, isColWise),
                            NOT_IMPLEMENTED,
                            NOT_IMPLEMENTED);
}

template <class ElemType>
ElemType Matrix<ElemType>::InnerProductOfMatrices(const Matrix<ElemType>& a, const Matrix<ElemType>& b)
{
    if (a.IsEmpty() || b.IsEmpty())
        LogicError("InnerProductOfMatrices:  one of the input matrices is empty.");

    DecideAndMoveToRightDevice(a, b);

    if (a.GetMatrixType() == b.GetMatrixType())
    {
        DISPATCH_MATRIX_ON_FLAG(&a,
                                nullptr,
                                return CPUMatrix<ElemType>::InnerProductOfMatrices(*a.m_CPUMatrix, *b.m_CPUMatrix),
                                return GPUMatrix<ElemType>::InnerProductOfMatrices(*a.m_GPUMatrix, *b.m_GPUMatrix),
                                NOT_IMPLEMENTED,
                                NOT_IMPLEMENTED);
    }
    else
    {
        DISPATCH_MATRIX_ON_FLAG(&a,
                                nullptr,
                                NOT_IMPLEMENTED,
                                return GPUSparseMatrix<ElemType>::InnerProductOfMatrices(*a.m_GPUMatrix, *b.m_GPUSparseMatrix),
                                NOT_IMPLEMENTED,
                                return GPUSparseMatrix<ElemType>::InnerProductOfMatrices(*a.m_GPUSparseMatrix, *b.m_GPUMatrix));
    }
}

template <class ElemType>
Matrix<ElemType>& Matrix<ElemType>::AssignInnerProductOfMatrices(const Matrix<ElemType>& a, const Matrix<ElemType>& b)
{
    if (a.IsEmpty() || b.IsEmpty())
        LogicError("InnerProductOfMatrices:  one of the input matrices is empty.");

    Resize(1, 1);

    DecideAndMoveToRightDevice(a, b, *this);

    if (a.GetMatrixType() == b.GetMatrixType())
    {
        SwitchToMatrixType(a.GetMatrixType(), a.GetFormat(), false);

        DISPATCH_MATRIX_ON_FLAG(&a,
                                this,
                                m_CPUMatrix->SetValue(CPUMatrix<ElemType>::InnerProductOfMatrices(*a.m_CPUMatrix, *b.m_CPUMatrix)),
                                m_GPUMatrix->AssignInnerProductOfMatrices(*a.m_GPUMatrix, *b.m_GPUMatrix),
                                NOT_IMPLEMENTED,
                                NOT_IMPLEMENTED);
    }
    else
    {
        NOT_IMPLEMENTED;
    }

    return *this;
}

template <class ElemType>
void Matrix<ElemType>::ElementWisePower(ElemType alpha, const Matrix<ElemType>& a, Matrix<ElemType>& c)
{
    if (a.IsEmpty())
        return;

    DecideAndMoveToRightDevice(a, c);
    c.SwitchToMatrixType(a.GetMatrixType(), a.GetFormat(), false);

    DISPATCH_MATRIX_ON_FLAG(&c,
                            nullptr,
                            CPUMatrix<ElemType>::ElementWisePower(alpha, *a.m_CPUMatrix, *c.m_CPUMatrix),
                            GPUMatrix<ElemType>::ElementWisePower(alpha, *a.m_GPUMatrix, *c.m_GPUMatrix),
                            NOT_IMPLEMENTED,
                            GPUSparseMatrix<ElemType>::ElementWisePower(alpha, *a.m_GPUSparseMatrix, *c.m_GPUSparseMatrix));
}

template <class ElemType>
bool Matrix<ElemType>::AreEqual(const Matrix<ElemType>& a, const Matrix<ElemType>& b, const ElemType threshold /*= 1e-8*/)
{
    if (a.GetNumRows() != b.GetNumRows() || a.GetNumCols() != b.GetNumCols())
        return false;

    DecideAndMoveToRightDevice(a, b);

    if (a.GetMatrixType() == b.GetMatrixType())
    {
        DISPATCH_MATRIX_ON_FLAG(&a,
                                nullptr,
                                return CPUMatrix<ElemType>::AreEqual(*a.m_CPUMatrix, *b.m_CPUMatrix, threshold),
                                return GPUMatrix<ElemType>::AreEqual(*a.m_GPUMatrix, *b.m_GPUMatrix, threshold),
                                return CPUSparseMatrix<ElemType>::AreEqual(*a.m_CPUSparseMatrix, *b.m_CPUSparseMatrix, threshold),
                                return GPUSparseMatrix<ElemType>::AreEqual(*a.m_GPUSparseMatrix, *b.m_GPUSparseMatrix, threshold));
    }
    else
    {
        DISPATCH_MATRIX_ON_FLAG(&a,
                                nullptr,
                                NOT_IMPLEMENTED;
                                return false,
                                       return GPUSparseMatrix<ElemType>::AreEqual(*a.m_GPUMatrix, *b.m_GPUSparseMatrix, threshold),
                                       NOT_IMPLEMENTED;
                                return false,
                                       return GPUSparseMatrix<ElemType>::AreEqual(*a.m_GPUSparseMatrix, *b.m_GPUMatrix, threshold));
    }
}

template <class ElemType>
bool Matrix<ElemType>::HasElement(const Matrix<ElemType>& a, const ElemType value)
{
    if (a.IsEmpty())
        return false;

    DISPATCH_MATRIX_ON_FLAG(&a,
                            &a,
                            return CPUMatrix<ElemType>::HasElement(*a.m_CPUMatrix, value),
                            return GPUMatrix<ElemType>::HasElement(*a.m_GPUMatrix, value),
                            NOT_IMPLEMENTED;
                            return false,
                                   NOT_IMPLEMENTED;
                            return false);
}

// diagnostics helper to check if matrix has a NaN
// This is very slow.
template <class ElemType>
bool Matrix<ElemType>::HasNan(const char* name) const
{
    // Not implemented for sparse matrices.
    // Return false as a workaround to at
    // least evaluate the dense matrices.
    if (m_matrixType == MatrixType::SPARSE)
        return false;

    if (IsEmpty())
        return false;

    // if GPU then first detect NaN there, will be faster
    if (GetDeviceId() != CPUDEVICE)
    {
        Matrix<ElemType> sum(GetDeviceId());
        sum.AssignSumOfElements(*this);
        auto x = sum.Get00Element();
        if (!std::isnan(x))
            return false;
    }

    // const auto & us = *this;
    const Matrix<ElemType>& us = *this;

    foreach_coord (i, j, us)
        if (std::isnan(us(i, j)))
        {
            fprintf(stderr, "HasNan: NaN detected at %s (%ld,%ld) in (%d,%d) matrix\n", name, i, j, (int) GetNumRows(), (int) GetNumCols());
            return true;
        }
    return false;
}
#define CheckNan(m) m.HasNan(#m)

// another diagnostics helper to check if matrix has a NaN
// This is used at load and save time. This test is slow.

template <class ElemType>
size_t Matrix<ElemType>::CountNanInf() const
{
    const auto& us = *this;
    size_t n = 0; // number of NaNs/INF found
    foreach_coord (i, j, us)
    {
        auto val = us(i, j);
        if (std::isnan(val) || !std::isfinite(val))
            n++;
    }
    return n;
}

// TODO: these are scalar operations--why are they in Matrix?
template <class ElemType>
ElemType Matrix<ElemType>::Exp10(ElemType num)
{
    return (ElemType) exp(num * 2.302585093);
}

template <class ElemType>
ElemType Matrix<ElemType>::Mod(ElemType x, ElemType y)
{
    assert(y > 0);
    if (y <= 0)
        LogicError("y is smaller than zero");

    return x - y * floor(x / y);
}

// TODO: use static LogAdd() as defined in TensorOps.h
//       Not doing this currently because that one uses ElemType for all ops, while this one uses double inside. Must compare before making this change.
template <class ElemType>
ElemType Matrix<ElemType>::LogAdd(ElemType x, ElemType y)
{
    ElemType temp, diff, z;

    if (x < y)
    {
        temp = x;
        x = y;
        y = temp; // TODO: ::swap(x,y)?
    }
    diff = y - x;
    if (diff < MINLOGEXP)
    {
        return (ElemType)((x < LSMALL) ? LZERO : x);
    }
    else
    {
        z = exp(diff);
        return (ElemType)(x + log(1.0 + z));
    }
}

//Matrix<ElemType>& Matrix<ElemType>::Shift(const Matrix<ElemType>& a, size_t shift)
//[this]= (a right shift by n), padded with zeros
// shift left, shift needs to be negative value
// shift right, shift needs to be positive value
// BUGBUG: Leaves uninitialized values in the opened-up columns.
template <class ElemType>
Matrix<ElemType>& Matrix<ElemType>::Shift(const Matrix<ElemType>& a, int shift)
{
    if (a.IsEmpty())
        LogicError("Shift: Matrix is empty.");
    else
        LogicError("Shift: BUGBUG This function currently leaves uninitialized values. Fix the code or contact fseide@microsoft.com.");

    auto& us = *this;
    if (this != &a)
    {
        Resize(a.GetNumRows(), a.GetNumCols());
    }

    long n = (long) GetNumCols();

    if (shift >= 0 && shift < n)
        us.ColumnSlice(shift, n - shift).AssignValuesOf(a.ColumnSlice(0, n - shift));
    if (shift < 0 && shift > -n)
        us.ColumnSlice(0, n + shift).AssignValuesOf(a.ColumnSlice(-shift, n + shift));
    return *this;
}

template <class ElemType>
Matrix<ElemType>& Matrix<ElemType>::AssignElementProductOfWithShiftNeg(const Matrix<ElemType>& a, const Matrix<ElemType>& b, size_t shift, size_t negnumber)
{
    if (a.IsEmpty() || b.IsEmpty())
        LogicError("AssignElementProductOfWithShiftNeg: Matrix is empty.");

    assert(a.GetNumRows() == b.GetNumRows() && a.GetNumCols() == b.GetNumCols());
    if (!(a.GetNumRows() == b.GetNumRows() && a.GetNumCols() == b.GetNumCols()))
        InvalidArgument("The input matrix dimensions do not match.");

    if (a.GetNumRows() != 1)
        InvalidArgument("AssignElementProductOfWithShiftNeg: The input matrix must be a row vector.");

    DecideAndMoveToRightDevice(a, b, *this);
    if (!(a.GetMatrixType() == b.GetMatrixType()))
        NOT_IMPLEMENTED;

    SwitchToMatrixType(a.GetMatrixType(), a.GetFormat(), false);

    DISPATCH_MATRIX_ON_FLAG(this,
                            this,
                            m_CPUMatrix->AssignElementProductOfWithShiftNeg(*a.m_CPUMatrix, *b.m_CPUMatrix, shift, negnumber),
                            m_GPUMatrix->AssignElementProductOfWithShiftNeg(*a.m_GPUMatrix, *b.m_GPUMatrix, shift, negnumber),
                            NOT_IMPLEMENTED,
                            NOT_IMPLEMENTED);
    return *this;
}

template <class ElemType>
Matrix<ElemType>& Matrix<ElemType>::AssignInnerProductOfWithShiftNeg(const Matrix<ElemType>& a, const Matrix<ElemType>& b, const bool isColWise, size_t shift, size_t negnumber)
{
    InnerProductWithShiftNeg(a, b, *this, isColWise, shift, negnumber);
    return *this;
}

template <class ElemType>
void Matrix<ElemType>::InnerProductWithShiftNeg(const Matrix<ElemType>& a, const Matrix<ElemType>& b, Matrix<ElemType>& c, const bool isColWise, size_t shift, size_t negnumber)
{
    if (a.IsEmpty() || b.IsEmpty())
        LogicError("InnerProduct:  one of the input matrix is empty.");

    DecideAndMoveToRightDevice(a, b, c);

    if (a.GetMatrixType() != b.GetMatrixType())
        NOT_IMPLEMENTED;

    c.SwitchToMatrixType(a.GetMatrixType(), a.GetFormat(), false);

    DISPATCH_MATRIX_ON_FLAG(&c,
                            &c,
                            CPUMatrix<ElemType>::InnerProductWithShiftNeg(*a.m_CPUMatrix, *b.m_CPUMatrix, *c.m_CPUMatrix, isColWise, shift, negnumber),
                            GPUMatrix<ElemType>::InnerProductWithShiftNeg(*a.m_GPUMatrix, *b.m_GPUMatrix, *c.m_GPUMatrix, shift, negnumber),
                            NOT_IMPLEMENTED,
                            NOT_IMPLEMENTED);
}

template <class ElemType>
Matrix<ElemType>& Matrix<ElemType>::GetARowByIndex(const Matrix<ElemType>& a, size_t index)
{
    if (a.IsEmpty())
        LogicError("GetARowByIndex: Matrix is empty.");

    // WARNING: a and this must have same type
    if (!(GetMatrixType() == a.GetMatrixType()))
        NOT_IMPLEMENTED;

    SwitchToMatrixType(a.GetMatrixType(), a.GetFormat(), false);

    DISPATCH_MATRIX_ON_FLAG(this,
                            this,
                            m_CPUMatrix->GetARowByIndex(*a.m_CPUMatrix, index),
                            m_GPUMatrix->GetARowByIndex(*a.m_GPUMatrix, index),
                            NOT_IMPLEMENTED,
                            NOT_IMPLEMENTED);

    return *this;
}

template <class ElemType>
void Matrix<ElemType>::ConductRowElementMultiplyWithShift(const Matrix<ElemType>& a, const Matrix<ElemType>& b, Matrix<ElemType>& c, size_t shift, bool bFirstmatrixfixed)
{
    if (a.IsEmpty() || b.IsEmpty())
        LogicError("InnerProduct:  one of the input matrix is empty.");

    DecideAndMoveToRightDevice(a, b, c);

    if (a.GetMatrixType() != b.GetMatrixType())
        NOT_IMPLEMENTED;

    c.SwitchToMatrixType(a.GetMatrixType(), a.GetFormat(), false);

    DISPATCH_MATRIX_ON_FLAG(&c,
                            &c,
                            CPUMatrix<ElemType>::ConductRowElementMultiplyWithShift(*a.m_CPUMatrix, *b.m_CPUMatrix, *c.m_CPUMatrix, shift, bFirstmatrixfixed),
                            GPUMatrix<ElemType>::ConductRowElementMultiplyWithShift(*a.m_GPUMatrix, *b.m_GPUMatrix, *c.m_GPUMatrix, shift, bFirstmatrixfixed),
                            NOT_IMPLEMENTED,
                            NOT_IMPLEMENTED);
}

template <class ElemType>
Matrix<ElemType>& Matrix<ElemType>::AssignElementProductOfWithShift(const Matrix<ElemType>& a, const Matrix<ElemType>& b, size_t shift)
{
    if (a.IsEmpty() || b.IsEmpty())
        LogicError("AssignElementProductOfWithShift: Matrix is empty.");

    assert(a.GetNumRows() == b.GetNumRows() && a.GetNumCols() == b.GetNumCols());
    if (!(a.GetNumRows() == b.GetNumRows() && a.GetNumCols() == b.GetNumCols()))
        InvalidArgument("The input matrix dimensions do not match.");

    if (a.GetNumRows() != 1)
        InvalidArgument("AssignElementProductOfWithShiftNeg: The input matrix must be a row vector.");

    DecideAndMoveToRightDevice(a, b, *this);
    if (!(a.GetMatrixType() == b.GetMatrixType()))
        NOT_IMPLEMENTED;

    SwitchToMatrixType(a.GetMatrixType(), a.GetFormat(), false);

    DISPATCH_MATRIX_ON_FLAG(this,
                            this,
                            m_CPUMatrix->AssignElementProductOfWithShift(*a.m_CPUMatrix, *b.m_CPUMatrix, shift),
                            m_GPUMatrix->AssignElementProductOfWithShift(*a.m_GPUMatrix, *b.m_GPUMatrix, shift),
                            NOT_IMPLEMENTED,
                            NOT_IMPLEMENTED);
    return *this;
}

template <class ElemType>
void Matrix<ElemType>::RCRFBackwardCompute(const Matrix<ElemType>& alpha, Matrix<ElemType>& beta,
                                           Matrix<ElemType>& functionValues, const Matrix<ElemType>& lbls,
                                           const Matrix<ElemType>& pos_scores, const Matrix<ElemType>& pair_scores, const int shift)
{
    DecideAndMoveToRightDevice(alpha, beta);
    functionValues._transferToDevice(alpha.GetDeviceId());
    beta._transferToDevice(alpha.GetDeviceId());

    DISPATCH_MATRIX_ON_FLAG(&alpha,
                            &beta,
                            CPUMatrix<ElemType>::RCRFBackwardCompute(
                                *alpha.m_CPUMatrix,
                                *beta.m_CPUMatrix,
                                *lbls.m_CPUMatrix,
                                *pair_scores.m_CPUMatrix),
                            GPUMatrix<ElemType>::RCRFBackwardCompute(
                                *alpha.m_GPUMatrix,
                                *beta.m_GPUMatrix,
                                *lbls.m_GPUMatrix,
                                *pos_scores.m_GPUMatrix,
                                *pair_scores.m_GPUMatrix, shift),
                            NOT_IMPLEMENTED,
                            NOT_IMPLEMENTED);
}

template <class ElemType>
void Matrix<ElemType>::RCRFTransGrdCompute(const Matrix<ElemType>& lbls,
                                           const Matrix<ElemType>& alpha,
                                           const Matrix<ElemType>& beta,
                                           const Matrix<ElemType>& pair_scores,
                                           Matrix<ElemType>& grd,
                                           const int startLbl,
                                           const int shift)
{
    DecideAndMoveToRightDevice(alpha, grd);
    grd._transferToDevice(alpha.GetDeviceId());

    DISPATCH_MATRIX_ON_FLAG(&alpha,
                            &grd,
                            CPUMatrix<ElemType>::RCRFTransGrdCompute(
                                *lbls.m_CPUMatrix,
                                *alpha.m_CPUMatrix,
                                *beta.m_CPUMatrix,
                                *pair_scores.m_CPUMatrix,
                                *grd.m_CPUMatrix),
                            GPUMatrix<ElemType>::RCRFTransGrdCompute(
                                *lbls.m_GPUMatrix,
                                *alpha.m_GPUMatrix,
                                *beta.m_GPUMatrix,
                                *pair_scores.m_GPUMatrix,
                                *grd.m_GPUMatrix,
                                startLbl,
                                shift),
                            NOT_IMPLEMENTED,
                            NOT_IMPLEMENTED);
}

template <class ElemType>
Matrix<ElemType>& Matrix<ElemType>::DropFrame(const Matrix<ElemType>& label, const Matrix<ElemType>& gamma, const ElemType& threshhold)
{
    DecideAndMoveToRightDevice(*this, label, gamma);

    if (label.GetNumCols() != gamma.GetNumCols() || label.GetNumRows() != gamma.GetNumRows())
        LogicError("DropFrame: label matrix is not in the same size as gamm matrix.");
    SwitchToMatrixType(label.GetMatrixType(), label.GetFormat(), false);

    DISPATCH_MATRIX_ON_FLAG(this,
                            this,
                            m_CPUMatrix->DropFrame(*label.m_CPUMatrix, *gamma.m_CPUMatrix, threshhold),
                            m_GPUMatrix->DropFrame(*label.m_GPUMatrix, *gamma.m_GPUMatrix, threshhold),
                            NOT_IMPLEMENTED,
                            NOT_IMPLEMENTED);

    return *this;
}

/// <summary> c = alpha * (a-b)</summary>
/// if a, b, c  must have same dim
/// <param name="alpha">Scalar</param>
/// <param name="a">Input matrix</param>
/// <param name="b">Input matrix</param>
/// <param name="c">Resulting matrix, user is responsible for allocating this</param>
template <class ElemType>
Matrix<ElemType>& Matrix<ElemType>::AssignSequenceError(const ElemType hsmoothingWeight, const Matrix<ElemType>& label,
                                                        const Matrix<ElemType>& dnnoutput, const Matrix<ElemType>& gamma, ElemType alpha)
{
    DecideAndMoveToRightDevice(label, dnnoutput, gamma);

    if (!(label.GetMatrixType() == gamma.GetMatrixType()))
        NOT_IMPLEMENTED;

    SwitchToMatrixType(label.GetMatrixType(), label.GetFormat(), false);

    DISPATCH_MATRIX_ON_FLAG(this,
                            this,
                            m_CPUMatrix->AssignSequenceError(hsmoothingWeight, *label.m_CPUMatrix, *dnnoutput.m_CPUMatrix, *gamma.m_CPUMatrix, alpha),
                            m_GPUMatrix->AssignSequenceError(hsmoothingWeight, *label.m_GPUMatrix, *dnnoutput.m_GPUMatrix, *gamma.m_GPUMatrix, alpha),
                            NOT_IMPLEMENTED,
                            NOT_IMPLEMENTED);
    return *this;
}
#pragma endregion Static BLAS Functions

// TensorView currently does not interface with sparse matrices. For now, we just catch this and throw.
template <class ElemType>
static bool VerifyIsDense(const Matrix<ElemType>& a)
{
    if (a.GetMatrixType() != DENSE)
        RuntimeError("TensorOp: Tensor operations are currently not supported for sparse matrices.");
    return true;
}

template <class ElemType>
void Matrix<ElemType>::TensorOp(ElemType beta, const Matrix<ElemType>& a, ElemType alpha, ElementWiseOperator op, ElementWiseOperator reductionOp,
                                const array<size_t, 2>& offsets,
                                const SmallVector<size_t>& regularOpDims, const array<SmallVector<ptrdiff_t>, 2>& regularStrides,
                                const SmallVector<size_t>& reducingOpDims, const array<SmallVector<ptrdiff_t>, 2>& reducingStrides)
{
    VerifyIsDense(*this) && VerifyIsDense(a);

    DecideAndMoveToRightDevice(*this, a);

    DISPATCH_MATRIX_ON_FLAG(this,
                            this,
                            m_CPUMatrix->TensorOp(beta, *a.m_CPUMatrix, alpha, op, reductionOp, offsets, regularOpDims, regularStrides, reducingOpDims, reducingStrides),
                            m_GPUMatrix->TensorOp(beta, *a.m_GPUMatrix, alpha, op, reductionOp, offsets, regularOpDims, regularStrides, reducingOpDims, reducingStrides),
                            NOT_IMPLEMENTED,
                            NOT_IMPLEMENTED);
}

template <class ElemType>
void Matrix<ElemType>::TensorOp(ElemType beta, const Matrix<ElemType>& a, const Matrix<ElemType>& b, ElemType alpha, ElementWiseOperator op, ElementWiseOperator reductionOp,
                                const array<size_t, 3>& offsets,
                                const SmallVector<size_t>& regularOpDims, const array<SmallVector<ptrdiff_t>, 3>& regularStrides,
                                const SmallVector<size_t>& reducingOpDims, const array<SmallVector<ptrdiff_t>, 3>& reducingStrides)
{
    VerifyIsDense(*this) && VerifyIsDense(a) && VerifyIsDense(b);

    DecideAndMoveToRightDevice(*this, a, b);

    DISPATCH_MATRIX_ON_FLAG(this,
                            this,
                            m_CPUMatrix->TensorOp(beta, *a.m_CPUMatrix, *b.m_CPUMatrix, alpha, op, reductionOp, offsets, regularOpDims, regularStrides, reducingOpDims, reducingStrides),
                            m_GPUMatrix->TensorOp(beta, *a.m_GPUMatrix, *b.m_GPUMatrix, alpha, op, reductionOp, offsets, regularOpDims, regularStrides, reducingOpDims, reducingStrides),
                            NOT_IMPLEMENTED,
                            NOT_IMPLEMENTED);
}

template <class ElemType>
void Matrix<ElemType>::TensorOp(ElemType beta, const Matrix<ElemType>& a, const Matrix<ElemType>& b, const Matrix<ElemType>& c, ElemType alpha, ElementWiseOperator op, ElementWiseOperator reductionOp,
                                const array<size_t, 4>& offsets,
                                const SmallVector<size_t>& regularOpDims, const array<SmallVector<ptrdiff_t>, 4>& regularStrides,
                                const SmallVector<size_t>& reducingOpDims, const array<SmallVector<ptrdiff_t>, 4>& reducingStrides)
{
    VerifyIsDense(*this) && VerifyIsDense(a) && VerifyIsDense(b) && VerifyIsDense(c);

    DecideAndMoveToRightDevice(*this, a, b, c);

    DISPATCH_MATRIX_ON_FLAG(this,
                            this,
                            m_CPUMatrix->TensorOp(beta, *a.m_CPUMatrix, *b.m_CPUMatrix, *c.m_CPUMatrix, alpha, op, reductionOp, offsets, regularOpDims, regularStrides, reducingOpDims, reducingStrides),
                            m_GPUMatrix->TensorOp(beta, *a.m_GPUMatrix, *b.m_GPUMatrix, *c.m_GPUMatrix, alpha, op, reductionOp, offsets, regularOpDims, regularStrides, reducingOpDims, reducingStrides),
                            NOT_IMPLEMENTED,
                            NOT_IMPLEMENTED);
}

template class Matrix<float>;
template class Matrix<double>;

// We use Matrix<char> as the backing store for QuantizedMatrix, and also as a flag matrix.
// Let's explicitly instantiate the methods we need for that purpose
template Matrix<char>::Matrix(DEVICEID_TYPE);
template Matrix<char>::Matrix(Matrix<char>&&);
template Matrix<char>::Matrix(const size_t numRows, const size_t numCols, DEVICEID_TYPE deviceId, const MatrixType matrixType, const MatrixFormat matrixFormat);
template Matrix<char>::Matrix(const size_t numRows, const size_t numCols, char* pArray, DEVICEID_TYPE deviceId, const size_t matrixFlags, const size_t nnz);
template Matrix<char>::~Matrix();
template Matrix<char>& Matrix<char>::operator=(Matrix<char>&& moveFrom);
template char* Matrix<char>::Data() const;
template int Matrix<char>::GetDeviceId() const;
template size_t Matrix<char>::GetNumElements() const;
template Matrix<char> Matrix<char>::ColumnSlice(size_t startColumn, size_t numCols) const;
template void Matrix<char>::_transferToDevice(int id_to, bool isBeingMoved, bool emptyTransfer) const;
template void Matrix<char>::TransferToDeviceIfNotThere(int id_to, bool isBeingMoved, bool emptyTransfer, bool updatePreferredDevice) const;
template size_t Matrix<char>::GetNumRows() const;
template size_t Matrix<char>::GetNumCols() const;
template void Matrix<char>::SetValue(const char);
template void Matrix<char>::SetValue(size_t numRows, const size_t numCols, int deviceId, char* pArray, size_t matrixFlags);
//template void Matrix<char>::SetValue(const Matrix<char>&, MatrixFormat);
template void Matrix<char>::SetValue(const Matrix<char>&);
template void Matrix<char>::AssignValuesOf   (const Matrix<char>&);
template bool Matrix<char>::IsEmpty() const;
template void Matrix<char>::Resize(const size_t numRows, const size_t numCols, const size_t numNZElemToReserve, bool growOnly);

template Matrix<int>::Matrix(const size_t, const size_t, int*, DEVICEID_TYPE, const size_t, const size_t);

}}}<|MERGE_RESOLUTION|>--- conflicted
+++ resolved
@@ -3612,30 +3612,15 @@
 
             if (emptyTransfer)
             {
-<<<<<<< HEAD
-                if (m_GPUSparseMatrix)
-                {
-                    m_GPUSparseMatrix->ChangeDeviceTo(to_id);
-                    m_GPUSparseMatrix->Resize(m_CPUSparseMatrix->GetNumRows(), m_CPUSparseMatrix->GetNumCols(), m_CPUSparseMatrix->NzCount());
-                }
-=======
                 if (m_GPUSparseMatrix && m_GPUSparseMatrix->GetComputeDeviceId() == to_id)
                     m_GPUSparseMatrix->Resize(m_CPUSparseMatrix->GetNumRows(), m_CPUSparseMatrix->GetNumCols(), m_CPUSparseMatrix->NzCount());
->>>>>>> 1d05742d
                 else
                     m_GPUSparseMatrix = make_shared<GPUSparseMatrix<ElemType>>(m_CPUSparseMatrix->GetNumRows(), m_CPUSparseMatrix->GetNumCols(), m_CPUSparseMatrix->NzCount(), to_id, m_CPUSparseMatrix->GetFormat());
             }
             else
             {
-<<<<<<< HEAD
-                if (!m_GPUSparseMatrix)
-                    m_GPUSparseMatrix = make_shared<GPUSparseMatrix<ElemType>>(to_id);
-                else
-                    m_GPUSparseMatrix->ChangeDeviceTo(to_id);
-=======
                 if (!m_GPUSparseMatrix || m_GPUSparseMatrix->GetComputeDeviceId() != to_id)
                     m_GPUSparseMatrix = make_shared<GPUSparseMatrix<ElemType>>(to_id);
->>>>>>> 1d05742d
                 m_GPUSparseMatrix->SetValue(*m_CPUSparseMatrix);
             }
 
@@ -3689,22 +3674,14 @@
                 LogicError("Can't move from CPU because I'm not there!");
             if (emptyTransfer)
             {
-<<<<<<< HEAD
-                if (m_GPUMatrix)
-=======
                 if (m_GPUMatrix && m_GPUMatrix->GetComputeDeviceId() == to_id)
->>>>>>> 1d05742d
                     m_GPUMatrix->Resize(m_CPUMatrix->GetNumRows(), m_CPUMatrix->GetNumCols());
                 else
                     m_GPUMatrix = make_shared<GPUMatrix<ElemType>>(m_CPUMatrix->GetNumRows(), m_CPUMatrix->GetNumCols(), to_id);
             }
             else
             {
-<<<<<<< HEAD
-                if (m_GPUMatrix)
-=======
                 if (m_GPUMatrix && m_GPUMatrix->GetComputeDeviceId() == to_id)
->>>>>>> 1d05742d
                     m_GPUMatrix->SetValue(m_CPUMatrix->GetNumRows(), m_CPUMatrix->GetNumCols(), to_id, m_CPUMatrix->Data());
                 else
                     m_GPUMatrix = make_shared<GPUMatrix<ElemType>>(m_CPUMatrix->GetNumRows(), m_CPUMatrix->GetNumCols(), to_id, m_CPUMatrix->Data());
