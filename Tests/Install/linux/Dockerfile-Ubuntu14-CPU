<<<<<<< HEAD
FROM ubuntu:14.04

# Set up fake user / sudo environment:

RUN apt-get update && apt-get install -y --no-install-recommends \
    sudo lsb-release

RUN adduser --gecos "Test User" --disabled-password testuser && \
    test -d /home/testuser

COPY visudo-helper.sh prep-testenv.sh /root/

RUN VISUAL=/root/visudo-helper.sh visudo

COPY test_wrapper.sh /home/testuser
COPY BinaryDrops-CPU.tar.gz /home/testuser
RUN chown -R testuser:testuser /home/testuser

# TODO run repeated
RUN su - testuser -c "./test_wrapper.sh BinaryDrops-CPU.tar.gz"
=======
FROM ubuntu:14.04

ARG REPO_TAG

# Set up fake user / sudo environment:

RUN apt-get update && apt-get install -y --no-install-recommends \
    sudo lsb-release

RUN adduser --gecos "Test User" --disabled-password testuser && \
    test -d /home/testuser

COPY visudo-helper.sh prep-run-test.sh /root/

RUN VISUAL=/root/visudo-helper.sh visudo

COPY test_wrapper.sh /home/testuser
COPY BinaryDrop.tar.gz /home/testuser
RUN chown -R testuser:testuser /home/testuser

# TODO run repeated
RUN su - testuser -c "./test_wrapper.sh BinaryDrop.tar.gz $REPO_TAG"
RUN /root/prep-run-test.sh
>>>>>>> 04637547
<|MERGE_RESOLUTION|>--- conflicted
+++ resolved
@@ -1,25 +1,3 @@
-<<<<<<< HEAD
-FROM ubuntu:14.04
-
-# Set up fake user / sudo environment:
-
-RUN apt-get update && apt-get install -y --no-install-recommends \
-    sudo lsb-release
-
-RUN adduser --gecos "Test User" --disabled-password testuser && \
-    test -d /home/testuser
-
-COPY visudo-helper.sh prep-testenv.sh /root/
-
-RUN VISUAL=/root/visudo-helper.sh visudo
-
-COPY test_wrapper.sh /home/testuser
-COPY BinaryDrops-CPU.tar.gz /home/testuser
-RUN chown -R testuser:testuser /home/testuser
-
-# TODO run repeated
-RUN su - testuser -c "./test_wrapper.sh BinaryDrops-CPU.tar.gz"
-=======
 FROM ubuntu:14.04
 
 ARG REPO_TAG
@@ -42,5 +20,4 @@
 
 # TODO run repeated
 RUN su - testuser -c "./test_wrapper.sh BinaryDrop.tar.gz $REPO_TAG"
-RUN /root/prep-run-test.sh
->>>>>>> 04637547
+RUN /root/prep-run-test.sh